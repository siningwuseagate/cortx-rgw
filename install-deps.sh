#!/usr/bin/env bash
# -*- mode:sh; tab-width:8; indent-tabs-mode:t -*-
#
# Ceph distributed storage system
#
# Copyright (C) 2014, 2015 Red Hat <contact@redhat.com>
#
# Author: Loic Dachary <loic@dachary.org>
#
#  This library is free software; you can redistribute it and/or
#  modify it under the terms of the GNU Lesser General Public
#  License as published by the Free Software Foundation; either
#  version 2.1 of the License, or (at your option) any later version.
#
set -e
DIR=/tmp/install-deps.$$
trap "rm -fr $DIR" EXIT
mkdir -p $DIR
if test $(id -u) != 0 ; then
    SUDO=sudo
fi
export LC_ALL=C # the following is vulnerable to i18n

ARCH=$(uname -m)

function munge_ceph_spec_in {
    local with_seastar=$1
    shift
    local with_zbd=$1
    shift
    local for_make_check=$1
    shift
    local with_jaeger=$1
    shift
    local OUTFILE=$1
    sed -e 's/@//g' < ceph.spec.in > $OUTFILE
    # http://rpm.org/user_doc/conditional_builds.html
    if $with_seastar; then
        sed -i -e 's/%bcond_with seastar/%bcond_without seastar/g' $OUTFILE
    fi
    if $with_jaeger; then
        sed -i -e 's/%bcond_with jaeger/%bcond_without jaeger/g' $OUTFILE
    fi
    if $with_zbd; then
        sed -i -e 's/%bcond_with zbd/%bcond_without zbd/g' $OUTFILE
    fi
    if $for_make_check; then
        sed -i -e 's/%bcond_with make_check/%bcond_without make_check/g' $OUTFILE
    fi
}

function munge_debian_control {
    local version=$1
    shift
    local control=$1
    case "$version" in
        *squeeze*|*wheezy*)
	    control="/tmp/control.$$"
	    grep -v babeltrace debian/control > $control
	    ;;
    esac
    if $with_jaeger; then
	sed -i -e 's/^# Jaeger[[:space:]]//g' $control
	sed -i -e 's/^# Crimson      libyaml-cpp-dev,/d' $control
    fi
    echo $control
}

function ensure_decent_gcc_on_ubuntu {
    # point gcc to the one offered by g++-7 if the used one is not
    # new enough
    local old=$(gcc -dumpfullversion -dumpversion)
    local new=$1
    local codename=$2
    if dpkg --compare-versions $old ge ${new}.0; then
	return
    fi

    if [ ! -f /usr/bin/g++-${new} ]; then
	$SUDO tee /etc/apt/sources.list.d/ubuntu-toolchain-r.list <<EOF
deb [lang=none] http://ppa.launchpad.net/ubuntu-toolchain-r/test/ubuntu $codename main
deb [arch=amd64 lang=none] http://mirror.nullivex.com/ppa/ubuntu-toolchain-r-test $codename main
EOF
	# import PPA's signing key into APT's keyring
	cat << ENDOFKEY | $SUDO apt-key add -
-----BEGIN PGP PUBLIC KEY BLOCK-----
Version: SKS 1.1.6
Comment: Hostname: keyserver.ubuntu.com

mI0ESuBvRwEEAMi4cDba7xlKaaoXjO1n1HX8RKrkW+HEIl79nSOSJyvzysajs7zUow/OzCQp
9NswqrDmNuH1+lPTTRNAGtK8r2ouq2rnXT1mTl23dpgHZ9spseR73s4ZBGw/ag4bpU5dNUSt
vfmHhIjVCuiSpNn7cyy1JSSvSs3N2mxteKjXLBf7ABEBAAG0GkxhdW5jaHBhZCBUb29sY2hh
aW4gYnVpbGRziLYEEwECACAFAkrgb0cCGwMGCwkIBwMCBBUCCAMEFgIDAQIeAQIXgAAKCRAe
k3eiup7yfzGKA/4xzUqNACSlB+k+DxFFHqkwKa/ziFiAlkLQyyhm+iqz80htRZr7Ls/ZRYZl
0aSU56/hLe0V+TviJ1s8qdN2lamkKdXIAFfavA04nOnTzyIBJ82EAUT3Nh45skMxo4z4iZMN
msyaQpNl/m/lNtOLhR64v5ZybofB2EWkMxUzX8D/FQ==
=LcUQ
-----END PGP PUBLIC KEY BLOCK-----
ENDOFKEY
	$SUDO env DEBIAN_FRONTEND=noninteractive apt-get update -y || true
	$SUDO env DEBIAN_FRONTEND=noninteractive apt-get install -y g++-${new}
    fi

    case "$codename" in
        trusty)
            old=4.8;;
        xenial)
            old=5;;
        bionic)
            old=7;;
    esac
    $SUDO update-alternatives --remove-all gcc || true
    $SUDO update-alternatives \
	 --install /usr/bin/gcc gcc /usr/bin/gcc-${new} 20 \
	 --slave   /usr/bin/g++ g++ /usr/bin/g++-${new}

    if [ -f /usr/bin/g++-${old} ]; then
      $SUDO update-alternatives \
  	 --install /usr/bin/gcc gcc /usr/bin/gcc-${old} 10 \
  	 --slave   /usr/bin/g++ g++ /usr/bin/g++-${old}
    fi

    $SUDO update-alternatives --auto gcc

    # cmake uses the latter by default
    $SUDO ln -nsf /usr/bin/gcc /usr/bin/${ARCH}-linux-gnu-gcc
    $SUDO ln -nsf /usr/bin/g++ /usr/bin/${ARCH}-linux-gnu-g++
}

function ensure_python3_sphinx_on_ubuntu {
    local sphinx_command=/usr/bin/sphinx-build
    # python-sphinx points $sphinx_command to
    # ../share/sphinx/scripts/python2/sphinx-build when it's installed
    # let's "correct" this
    if test -e $sphinx_command  && head -n1 $sphinx_command | grep -q python$; then
        $SUDO env DEBIAN_FRONTEND=noninteractive apt-get -y remove python-sphinx
    fi
}

function install_pkg_on_ubuntu {
    local project=$1
    shift
    local sha1=$1
    shift
    local codename=$1
    shift
    local force=$1
    shift
    local pkgs=$@
    local missing_pkgs
    if [ $force = "force" ]; then
	missing_pkgs="$@"
    else
	for pkg in $pkgs; do
	    if ! apt -qq list $pkg 2>/dev/null | grep -q installed; then
		missing_pkgs+=" $pkg"
	    fi
	done
    fi
    if test -n "$missing_pkgs"; then
	local shaman_url="https://shaman.ceph.com/api/repos/${project}/master/${sha1}/ubuntu/${codename}/repo"
	$SUDO curl --silent --location $shaman_url --output /etc/apt/sources.list.d/$project.list
	$SUDO env DEBIAN_FRONTEND=noninteractive apt-get update -y -o Acquire::Languages=none -o Acquire::Translation=none || true
	$SUDO env DEBIAN_FRONTEND=noninteractive apt-get install --allow-unauthenticated -y $missing_pkgs
    fi
}

function install_boost_on_ubuntu {
    local ver=1.75
    local installed_ver=$(apt -qq list --installed ceph-libboost*-dev 2>/dev/null |
                              grep -e 'libboost[0-9].[0-9]\+-dev' |
                              cut -d' ' -f2 |
                              cut -d'.' -f1,2)
    if test -n "$installed_ver"; then
        if echo "$installed_ver" | grep -q "^$ver"; then
            return
        else
            $SUDO env DEBIAN_FRONTEND=noninteractive apt-get -y remove "ceph-libboost.*${installed_ver}.*"
            $SUDO rm -f /etc/apt/sources.list.d/ceph-libboost${installed_ver}.list
        fi
    fi
    local codename=$1
    local project=libboost
    local sha1=7aba8a1882670522ee1d1ee1bba0ea170b292dec
    install_pkg_on_ubuntu \
	$project \
	$sha1 \
	$codename \
	check \
	ceph-libboost-atomic$ver-dev \
	ceph-libboost-chrono$ver-dev \
	ceph-libboost-container$ver-dev \
	ceph-libboost-context$ver-dev \
	ceph-libboost-coroutine$ver-dev \
	ceph-libboost-date-time$ver-dev \
	ceph-libboost-filesystem$ver-dev \
	ceph-libboost-iostreams$ver-dev \
	ceph-libboost-program-options$ver-dev \
	ceph-libboost-python$ver-dev \
	ceph-libboost-random$ver-dev \
	ceph-libboost-regex$ver-dev \
	ceph-libboost-system$ver-dev \
	ceph-libboost-test$ver-dev \
	ceph-libboost-thread$ver-dev \
	ceph-libboost-timer$ver-dev
}

function install_libzbd_on_ubuntu {
    local codename=$1
    local project=libzbd
    local sha1=1fadde94b08fab574b17637c2bebd2b1e7f9127b
    install_pkg_on_ubuntu \
        $project \
        $sha1 \
        $codename \
        check \
        libzbd-dev
}

function version_lt {
    test $1 != $(echo -e "$1\n$2" | sort -rV | head -n 1)
}

for_make_check=false
if tty -s; then
    # interactive
    for_make_check=true
elif [ $FOR_MAKE_CHECK ]; then
    for_make_check=true
else
    for_make_check=false
fi

if [ x$(uname)x = xFreeBSDx ]; then
    $SUDO pkg install -yq \
        devel/babeltrace \
        devel/binutils \
        devel/git \
        devel/gperf \
        devel/gmake \
        devel/cmake \
        devel/nasm \
        devel/boost-all \
        devel/boost-python-libs \
        devel/valgrind \
        devel/pkgconf \
        devel/libedit \
        devel/libtool \
        devel/google-perftools \
        lang/cython \
        databases/leveldb \
        net/openldap24-client \
        archivers/snappy \
        archivers/liblz4 \
        ftp/curl \
        misc/e2fsprogs-libuuid \
        misc/getopt \
        net/socat \
        textproc/expat2 \
        textproc/gsed \
        lang/gawk \
        textproc/libxml2 \
        textproc/xmlstarlet \
        textproc/jq \
        textproc/py-sphinx \
        emulators/fuse \
        java/junit \
        lang/python36 \
        devel/py-pip \
        devel/py-flake8 \
        devel/py-tox \
        devel/py-argparse \
        devel/py-nose \
        devel/py-prettytable \
        devel/py-yaml \
        www/py-routes \
        www/py-flask \
        www/node \
        www/npm \
        www/fcgi \
        security/nss \
        security/krb5 \
        security/oath-toolkit \
        sysutils/flock \
        sysutils/fusefs-libs \

	# Now use pip to install some extra python modules
	pip install pecan

    exit
else
    [ $WITH_SEASTAR ] && with_seastar=true || with_seastar=false
    [ $WITH_JAEGER ] && with_jaeger=true || with_jaeger=false
    [ $WITH_ZBD ] && with_zbd=true || with_zbd=false
<<<<<<< HEAD
    [ $WITH_PMEM ] && with_pmem=true || with_pmem=false
    [ $WITH_RADOSGW_MOTR ] && with_rgw_motr=true || with_rgw_motr=false
    motr_pkgs_url='https://github.com/Seagate/cortx-motr/releases/download/2.0.0-rgw'
=======
>>>>>>> 01afcbae
    source /etc/os-release
    case "$ID" in
    debian|ubuntu|devuan|elementary|softiron)
        echo "Using apt-get to install dependencies"
        $SUDO apt-get install -y devscripts equivs
        $SUDO apt-get install -y dpkg-dev
        ensure_python3_sphinx_on_ubuntu
        case "$VERSION" in
            *Bionic*)
                ensure_decent_gcc_on_ubuntu 9 bionic
                [ ! $NO_BOOST_PKGS ] && install_boost_on_ubuntu bionic
                $with_zbd && install_libzbd_on_ubuntu bionic
                ;;
            *Focal*)
                [ ! $NO_BOOST_PKGS ] && install_boost_on_ubuntu focal
                $with_zbd && install_libzbd_on_ubuntu focal
                ;;
            *)
                $SUDO apt-get install -y gcc
                ;;
        esac
        if ! test -r debian/control ; then
            echo debian/control is not a readable file
            exit 1
        fi
        touch $DIR/status

	backports=""
	control=$(munge_debian_control "$VERSION" "debian/control")
        case "$VERSION" in
            *squeeze*|*wheezy*)
                backports="-t $codename-backports"
                ;;
        esac

	# make a metapackage that expresses the build dependencies,
	# install it, rm the .deb; then uninstall the package as its
	# work is done
	build_profiles=""
	if $for_make_check; then
	    build_profiles+=",pkg.ceph.check"
	fi
	if $with_seastar; then
	    build_profiles+=",pkg.ceph.crimson"
	fi
	if $with_jaeger; then
	    build_profiles+=",pkg.ceph.jaeger"
	fi

	$SUDO env DEBIAN_FRONTEND=noninteractive mk-build-deps \
	      --build-profiles "${build_profiles#,}" \
	      --install --remove \
	      --tool="apt-get -y --no-install-recommends $backports" $control || exit 1
	$SUDO env DEBIAN_FRONTEND=noninteractive apt-get -y remove ceph-build-deps
	if [ "$control" != "debian/control" ] ; then rm $control; fi

        # for rgw motr backend build checks
        if ! dpkg -l cortx-motr-dev &> /dev/null &&
            { [[ $FOR_MAKE_CHECK ]] || $with_rgw_motr; }; then
            deb_arch=$(dpkg --print-architecture)
            motr_pkg="cortx-motr_2.0.0.git3252d623_$deb_arch.deb"
            motr_dev_pkg="cortx-motr-dev_2.0.0.git3252d623_$deb_arch.deb"
            $SUDO curl -sL -o/var/cache/apt/archives/$motr_pkg $motr_pkgs_url/$motr_pkg
            $SUDO curl -sL -o/var/cache/apt/archives/$motr_dev_pkg $motr_pkgs_url/$motr_dev_pkg
            # For some reason libfabric pkg is not available in arm64 version
            # of Ubuntu 20.04 (Focal Fossa), so we borrow it from more recent
            # versions for now.
            if [[ "$deb_arch" == 'arm64' ]]; then
                lf_pkg='libfabric1_1.11.0-2_arm64.deb'
                $SUDO curl -sL -o/var/cache/apt/archives/$lf_pkg http://ports.ubuntu.com/pool/universe/libf/libfabric/$lf_pkg
                $SUDO apt-get install -y /var/cache/apt/archives/$lf_pkg
            fi
            $SUDO apt-get install -y /var/cache/apt/archives/{$motr_pkg,$motr_dev_pkg}
            $SUDO apt-get install -y libisal-dev
        fi
        ;;
    rocky|centos|fedora|rhel|ol|virtuozzo)
        builddepcmd="dnf -y builddep --allowerasing"
        echo "Using dnf to install dependencies"
        case "$ID" in
            fedora)
                $SUDO dnf install -y dnf-utils
                ;;
            rocky|centos|rhel|ol|virtuozzo)
                MAJOR_VERSION="$(echo $VERSION_ID | cut -d. -f1)"
                $SUDO dnf install -y dnf-utils selinux-policy-targeted
                rpm --quiet --query epel-release || \
		    $SUDO dnf -y install --nogpgcheck https://dl.fedoraproject.org/pub/epel/epel-release-latest-$MAJOR_VERSION.noarch.rpm
                $SUDO rpm --import /etc/pki/rpm-gpg/RPM-GPG-KEY-EPEL-$MAJOR_VERSION
                $SUDO rm -f /etc/yum.repos.d/dl.fedoraproject.org*
		if test $ID = centos -a $MAJOR_VERSION = 8 ; then
                    # Enable 'powertools' or 'PowerTools' repo
                    $SUDO dnf config-manager --set-enabled $(dnf repolist --all 2>/dev/null|gawk 'tolower($0) ~ /^powertools\s/{print $1}')
		    # before EPEL8 and PowerTools provide all dependencies, we use sepia for the dependencies
                    $SUDO dnf config-manager --add-repo http://apt-mirror.front.sepia.ceph.com/lab-extras/8/
                    $SUDO dnf config-manager --setopt=apt-mirror.front.sepia.ceph.com_lab-extras_8_.gpgcheck=0 --save
                elif test $ID = rhel -a $MAJOR_VERSION = 8 ; then
                    $SUDO dnf config-manager --set-enabled "codeready-builder-for-rhel-8-${ARCH}-rpms"
		    $SUDO dnf config-manager --add-repo http://apt-mirror.front.sepia.ceph.com/lab-extras/8/
		    $SUDO dnf config-manager --setopt=apt-mirror.front.sepia.ceph.com_lab-extras_8_.gpgcheck=0 --save
                fi
                ;;
        esac
        munge_ceph_spec_in $with_seastar $with_zbd $for_make_check $with_jaeger $DIR/ceph.spec
        # for python3_pkgversion macro defined by python-srpm-macros, which is required by python3-devel
        $SUDO dnf install -y python3-devel
        $SUDO $builddepcmd $DIR/ceph.spec 2>&1 | tee $DIR/yum-builddep.out
        [ ${PIPESTATUS[0]} -ne 0 ] && exit 1
        IGNORE_YUM_BUILDEP_ERRORS="ValueError: SELinux policy is not managed or store cannot be accessed."
<<<<<<< HEAD
        sed "/$IGNORE_YUM_BUILDEP_ERRORS/d" $DIR/yum-builddep.out | grep -qi "error:" && exit 1
        # for rgw motr backend build checks
        if ! rpm --quiet -q cortx-motr-devel &&
              { [[ $FOR_MAKE_CHECK ]] || $with_rgw_motr; }; then
            $SUDO dnf install -y \
                  "$motr_pkgs_url/isa-l-2.30.0-1.el7.${ARCH}.rpm" \
                  "$motr_pkgs_url/cortx-motr-2.0.0-1_git3252d623_any.el8.${ARCH}.rpm" \
                  "$motr_pkgs_url/cortx-motr-devel-2.0.0-1_git3252d623_any.el8.${ARCH}.rpm"
        fi
=======
        sed "/$IGNORE_YUM_BUILDEP_ERRORS/d" $DIR/yum-builddep.out | grep -i "error:" && exit 1
>>>>>>> 01afcbae
        ;;
    opensuse*|suse|sles)
        echo "Using zypper to install dependencies"
        zypp_install="zypper --gpg-auto-import-keys --non-interactive install --no-recommends"
        $SUDO $zypp_install systemd-rpm-macros rpm-build || exit 1
        munge_ceph_spec_in $with_seastar false $for_make_check $with_jaeger $DIR/ceph.spec
        $SUDO $zypp_install $(rpmspec -q --buildrequires $DIR/ceph.spec) || exit 1
        ;;
    *)
        echo "$ID is unknown, dependencies will have to be installed manually."
	exit 1
        ;;
    esac
fi

function populate_wheelhouse() {
    local install=$1
    shift

    # although pip comes with virtualenv, having a recent version
    # of pip matters when it comes to using wheel packages
    PIP_OPTS="--timeout 300 --exists-action i"
    pip $PIP_OPTS $install \
      'setuptools >= 0.8' 'pip >= 21.0' 'wheel >= 0.24' 'tox >= 2.9.1' || return 1
    if test $# != 0 ; then
        # '--use-feature=fast-deps --use-deprecated=legacy-resolver' added per
        # https://github.com/pypa/pip/issues/9818 These should be able to be
        # removed at some point in the future.
        pip --use-feature=fast-deps --use-deprecated=legacy-resolver $PIP_OPTS $install $@ || return 1
    fi
}

function activate_virtualenv() {
    local top_srcdir=$1
    local env_dir=$top_srcdir/install-deps-python3

    if ! test -d $env_dir ; then
        python3 -m venv ${env_dir}
        . $env_dir/bin/activate
        if ! populate_wheelhouse install ; then
            rm -rf $env_dir
            return 1
        fi
    fi
    . $env_dir/bin/activate
}

function preload_wheels_for_tox() {
    local ini=$1
    shift
    pushd . > /dev/null
    cd $(dirname $ini)
    local require_files=$(ls *requirements*.txt 2>/dev/null) || true
    local constraint_files=$(ls *constraints*.txt 2>/dev/null) || true
    local require=$(echo -n "$require_files" | sed -e 's/^/-r /')
    local constraint=$(echo -n "$constraint_files" | sed -e 's/^/-c /')
    local md5=wheelhouse/md5
    if test "$require"; then
        if ! test -f $md5 || ! md5sum -c $md5 > /dev/null; then
            rm -rf wheelhouse
        fi
    fi
    if test "$require" && ! test -d wheelhouse ; then
        type python3 > /dev/null 2>&1 || continue
        activate_virtualenv $top_srcdir || exit 1
        populate_wheelhouse "wheel -w $wip_wheelhouse" $require $constraint || exit 1
        mv $wip_wheelhouse wheelhouse
        md5sum $require_files $constraint_files > $md5
    fi
    popd > /dev/null
}

# use pip cache if possible but do not store it outside of the source
# tree
# see https://pip.pypa.io/en/stable/reference/pip_install.html#caching
if $for_make_check; then
    mkdir -p install-deps-cache
    top_srcdir=$(pwd)
    export XDG_CACHE_HOME=$top_srcdir/install-deps-cache
    wip_wheelhouse=wheelhouse-wip
    #
    # preload python modules so that tox can run without network access
    #
    find . -name tox.ini | while read ini ; do
        preload_wheels_for_tox $ini
    done
    rm -rf $top_srcdir/install-deps-python3
    rm -rf $XDG_CACHE_HOME
    type git > /dev/null || (echo "Dashboard uses git to pull dependencies." ; false)
fi<|MERGE_RESOLUTION|>--- conflicted
+++ resolved
@@ -292,12 +292,8 @@
     [ $WITH_SEASTAR ] && with_seastar=true || with_seastar=false
     [ $WITH_JAEGER ] && with_jaeger=true || with_jaeger=false
     [ $WITH_ZBD ] && with_zbd=true || with_zbd=false
-<<<<<<< HEAD
-    [ $WITH_PMEM ] && with_pmem=true || with_pmem=false
     [ $WITH_RADOSGW_MOTR ] && with_rgw_motr=true || with_rgw_motr=false
     motr_pkgs_url='https://github.com/Seagate/cortx-motr/releases/download/2.0.0-rgw'
-=======
->>>>>>> 01afcbae
     source /etc/os-release
     case "$ID" in
     debian|ubuntu|devuan|elementary|softiron)
@@ -407,8 +403,7 @@
         $SUDO $builddepcmd $DIR/ceph.spec 2>&1 | tee $DIR/yum-builddep.out
         [ ${PIPESTATUS[0]} -ne 0 ] && exit 1
         IGNORE_YUM_BUILDEP_ERRORS="ValueError: SELinux policy is not managed or store cannot be accessed."
-<<<<<<< HEAD
-        sed "/$IGNORE_YUM_BUILDEP_ERRORS/d" $DIR/yum-builddep.out | grep -qi "error:" && exit 1
+        sed "/$IGNORE_YUM_BUILDEP_ERRORS/d" $DIR/yum-builddep.out | grep -i "error:" && exit 1
         # for rgw motr backend build checks
         if ! rpm --quiet -q cortx-motr-devel &&
               { [[ $FOR_MAKE_CHECK ]] || $with_rgw_motr; }; then
@@ -417,9 +412,6 @@
                   "$motr_pkgs_url/cortx-motr-2.0.0-1_git3252d623_any.el8.${ARCH}.rpm" \
                   "$motr_pkgs_url/cortx-motr-devel-2.0.0-1_git3252d623_any.el8.${ARCH}.rpm"
         fi
-=======
-        sed "/$IGNORE_YUM_BUILDEP_ERRORS/d" $DIR/yum-builddep.out | grep -i "error:" && exit 1
->>>>>>> 01afcbae
         ;;
     opensuse*|suse|sles)
         echo "Using zypper to install dependencies"
