// -*- mode:C++; tab-width:8; c-basic-offset:2; indent-tabs-mode:t -*-
// vim: ts=8 sw=2 smarttab ft=cpp

#include <errno.h>
#include <regex>

#include "common/errno.h"
#include "common/Formatter.h"
#include "common/ceph_json.h"

#include "include/types.h"
#include "rgw_string.h"

#include "rgw_common.h"
#include "rgw_op.h"
#include "rgw_rest.h"
#include "rgw_rest_user_policy.h"
#include "rgw_sal.h"
#include "services/svc_zone.h"

#define dout_subsys ceph_subsys_rgw

using namespace std;
using rgw::IAM::Policy;

void RGWRestUserPolicy::dump(Formatter *f) const
{
  encode_json("PolicyName", policy_name , f);
  encode_json("UserName", user_name , f);
  encode_json("PolicyDocument", policy, f);
}

void RGWRestUserPolicy::send_response()
{
  if (op_ret) {
    set_req_state_err(s, op_ret);
  }
  dump_errno(s);
  end_header(s);
}

int RGWRestUserPolicy::verify_permission(optional_yield y)
{
  if (s->auth.identity->is_anonymous()) {
    return -EACCES;
  }

  if(int ret = check_caps(s->user->get_caps()); ret == 0) {
    return ret;
  }

  uint64_t op = get_op();
  string user_name = s->info.args.get("UserName");
  rgw_user user_id(user_name);
  if (! verify_user_permission(this, s, rgw::ARN(rgw::ARN(user_id.id,
                                                "user",
                                                 user_id.tenant)), op)) {
    return -EACCES;
  }
  return 0;
}

bool RGWRestUserPolicy::validate_input()
{
  if (policy_name.length() > MAX_POLICY_NAME_LEN) {
    ldpp_dout(this, 0) << "ERROR: Invalid policy name length " << dendl;
    return false;
  }

  std::regex regex_policy_name("[A-Za-z0-9:=,.@-]+");
  if (! std::regex_match(policy_name, regex_policy_name)) {
    ldpp_dout(this, 0) << "ERROR: Invalid chars in policy name " << dendl;
    return false;
  }

  return true;
}

int RGWUserPolicyRead::check_caps(const RGWUserCaps& caps)
{
    return caps.check_cap("user-policy", RGW_CAP_READ);
}

int RGWUserPolicyWrite::check_caps(const RGWUserCaps& caps)
{
    return caps.check_cap("user-policy", RGW_CAP_WRITE);
}

uint64_t RGWPutUserPolicy::get_op()
{
  return rgw::IAM::iamPutUserPolicy;
}

int RGWPutUserPolicy::get_params()
{
  policy_name = url_decode(s->info.args.get("PolicyName"), true);
  user_name = url_decode(s->info.args.get("UserName"), true);
  policy = url_decode(s->info.args.get("PolicyDocument"), true);

  if (policy_name.empty() || user_name.empty() || policy.empty()) {
    ldpp_dout(this, 20) << "ERROR: one of policy name, user name or policy document is empty"
    << dendl;
    return -EINVAL;
  }

  if (! validate_input()) {
    return -EINVAL;
  }

  return 0;
}

void RGWPutUserPolicy::execute(optional_yield y)
{
  op_ret = get_params();
  if (op_ret < 0) {
    return;
  }

  bufferlist bl = bufferlist::static_from_string(policy);

  std::unique_ptr<rgw::sal::User> user = store->get_user(rgw_user(user_name));
  uint64_t max_pol_limit = store->ctx()->_conf->rgw_user_policy_limit;

  op_ret = user->load_user(s, s->yield);
  if (op_ret < 0) {
    op_ret = -ERR_NO_SUCH_ENTITY;
    return;
  }

  op_ret = user->read_attrs(s, s->yield);
  if (op_ret == -ENOENT) {
    op_ret = -ERR_NO_SUCH_ENTITY;
    return;
  }

  ceph::bufferlist in_data;
  op_ret = store->forward_request_to_master(this, s->user.get(), nullptr, in_data, nullptr, s->info, y);
  if (op_ret < 0) {
    ldpp_dout(this, 0) << "ERROR: forward_request_to_master returned ret=" << op_ret << dendl;
    return;
  }

  try {
    const Policy p(s->cct, s->user->get_tenant(), bl);
    uint32_t pol_size_occupied = user->get_user_policy_size();
    uint32_t pol_size = policy.size();

    map<string, string> policies;
    if (auto it = user->get_attrs().find(RGW_ATTR_USER_POLICY); it != user->get_attrs().end()) {
      bufferlist out_bl = it->second;
      decode(policies, out_bl);
    }

    //if it is an update
    if (auto it = policies.find(policy_name); it != policies.end()) {
      pol_size_occupied -= (it->second).size();
    }

    pol_size_occupied += pol_size;
    if (pol_size_occupied > max_pol_limit) {
      op_ret = -ERR_LIMIT_EXCEEDED;
      ldpp_dout(this, 0) << "ERROR: Maximum policy size exceeded for this user ret=" << op_ret << dendl;
      return;
    }

    bufferlist in_bl;
    policies[policy_name] = policy;
    encode(policies, in_bl);
    user->get_attrs()[RGW_ATTR_USER_POLICY] = in_bl;
    user->set_user_policy_size(pol_size_occupied);

    op_ret = user->store_user(s, s->yield, false);
    if (op_ret < 0) {
      op_ret = -ERR_INTERNAL_ERROR;
    }
  } catch (rgw::IAM::PolicyParseException& e) {
    ldpp_dout(this, 20) << "failed to parse policy: " << e.what() << dendl;
    op_ret = -ERR_MALFORMED_DOC;
  }

  if (op_ret == 0) {
    s->formatter->open_object_section("PutUserPolicyResponse");
    s->formatter->open_object_section("ResponseMetadata");
    s->formatter->dump_string("RequestId", s->trans_id);
    s->formatter->close_section();
    s->formatter->close_section();
  }
}

uint64_t RGWGetUserPolicy::get_op()
{
  return rgw::IAM::iamGetUserPolicy;
}

int RGWGetUserPolicy::get_params()
{
  policy_name = s->info.args.get("PolicyName");
  user_name = s->info.args.get("UserName");

  if (policy_name.empty() || user_name.empty()) {
    ldpp_dout(this, 20) << "ERROR: one of policy name or user name is empty"
    << dendl;
    return -EINVAL;
  }

  return 0;
}

void RGWGetUserPolicy::execute(optional_yield y)
{
  op_ret = get_params();
  if (op_ret < 0) {
    return;
  }

  std::unique_ptr<rgw::sal::User> user = store->get_user(rgw_user(user_name));
  op_ret = user->read_attrs(s, s->yield);
  if (op_ret == -ENOENT) {
    ldpp_dout(this, 0) << "ERROR: attrs not found for user" << user_name << dendl;
    op_ret = -ERR_NO_SUCH_ENTITY;
    return;
  }

  if (op_ret == 0) {
    s->formatter->open_object_section("GetUserPolicyResponse");
    s->formatter->open_object_section("ResponseMetadata");
    s->formatter->dump_string("RequestId", s->trans_id);
    s->formatter->close_section();
    s->formatter->open_object_section("GetUserPolicyResult");
    map<string, string> policies;
    if (auto it = user->get_attrs().find(RGW_ATTR_USER_POLICY); it != user->get_attrs().end()) {
      bufferlist bl = it->second;
      decode(policies, bl);
      if (auto it = policies.find(policy_name); it != policies.end()) {
        policy = policies[policy_name];
        dump(s->formatter);
      } else {
        ldpp_dout(this, 0) << "ERROR: policy not found" << policy << dendl;
        op_ret = -ERR_NO_SUCH_ENTITY;
        return;
      }
    } else {
      ldpp_dout(this, 0) << "ERROR: RGW_ATTR_USER_POLICY not found" << dendl;
      op_ret = -ERR_NO_SUCH_ENTITY;
      return;
    }
    s->formatter->close_section();
    s->formatter->close_section();
  }
  if (op_ret < 0) {
    op_ret = -ERR_INTERNAL_ERROR;
  }
}

uint64_t RGWListUserPolicies::get_op()
{
  return rgw::IAM::iamListUserPolicies;
}

int RGWListUserPolicies::get_params()
{
  user_name = s->info.args.get("UserName");

  if (user_name.empty()) {
    ldpp_dout(this, 20) << "ERROR: user name is empty" << dendl;
    return -EINVAL;
  }

  return 0;
}

void RGWListUserPolicies::execute(optional_yield y)
{
  op_ret = get_params();
  if (op_ret < 0) {
    return;
  }

  std::unique_ptr<rgw::sal::User> user = store->get_user(rgw_user(user_name));
  op_ret = user->read_attrs(s, s->yield);
  if (op_ret == -ENOENT) {
    ldpp_dout(this, 0) << "ERROR: attrs not found for user" << user_name << dendl;
    op_ret = -ERR_NO_SUCH_ENTITY;
    return;
  }

  if (op_ret == 0) {
    map<string, string> policies;
    if (auto it = user->get_attrs().find(RGW_ATTR_USER_POLICY); it != user->get_attrs().end()) {
      s->formatter->open_object_section("ListUserPoliciesResponse");
      s->formatter->open_object_section("ResponseMetadata");
      s->formatter->dump_string("RequestId", s->trans_id);
      s->formatter->close_section();
      s->formatter->open_object_section("ListUserPoliciesResult");
      bufferlist bl = it->second;
<<<<<<< HEAD
      decode(policies, bl);
=======
      try {
        decode(policies, bl);
      } catch (buffer::error& err) {
        ldpp_dout(this, 0) << "ERROR: failed to decode user policies" << dendl;
        op_ret = -EIO;
        return;
      }
>>>>>>> 01afcbae
      s->formatter->open_object_section("PolicyNames");
      for (const auto& p : policies) {
        s->formatter->dump_string("member", p.first);
      }
      s->formatter->close_section();
      s->formatter->close_section();
      s->formatter->close_section();
    } else {
      ldpp_dout(this, 0) << "ERROR: RGW_ATTR_USER_POLICY not found" << dendl;
      op_ret = -ERR_NO_SUCH_ENTITY;
      return;
    }
  }
  if (op_ret < 0) {
    op_ret = -ERR_INTERNAL_ERROR;
  }
}

uint64_t RGWDeleteUserPolicy::get_op()
{
  return rgw::IAM::iamDeleteUserPolicy;
}

int RGWDeleteUserPolicy::get_params()
{
  policy_name = s->info.args.get("PolicyName");
  user_name = s->info.args.get("UserName");

  if (policy_name.empty() || user_name.empty()) {
    ldpp_dout(this, 20) << "ERROR: One of policy name or user name is empty"<< dendl;
    return -EINVAL;
  }

  return 0;
}

void RGWDeleteUserPolicy::execute(optional_yield y)
{
  op_ret = get_params();
  if (op_ret < 0) {
    return;
  }

  std::unique_ptr<rgw::sal::User> user = store->get_user(rgw_user(user_name));
  op_ret = user->load_user(s, s->yield);
  if (op_ret < 0) {
    op_ret = -ERR_NO_SUCH_ENTITY;
    return;
  }

  op_ret = user->read_attrs(this, s->yield);
  if (op_ret == -ENOENT) {
    op_ret = -ERR_NO_SUCH_ENTITY;
    return;
  }

  ceph::bufferlist in_data;
  op_ret = store->forward_request_to_master(this, s->user.get(), nullptr, in_data, nullptr, s->info, y);
  if (op_ret < 0) {
    // a policy might've been uploaded to this site when there was no sync
    // req. in earlier releases, proceed deletion
    if (op_ret != -ENOENT) {
      ldpp_dout(this, 5) << "forward_request_to_master returned ret=" << op_ret << dendl;
      return;
    }
    ldpp_dout(this, 0) << "ERROR: forward_request_to_master returned ret=" << op_ret << dendl;
  }

  map<string, string> policies;
  if (auto it = user->get_attrs().find(RGW_ATTR_USER_POLICY); it != user->get_attrs().end()) {
    bufferlist out_bl = it->second;
    decode(policies, out_bl);

    if (auto p = policies.find(policy_name); p != policies.end()) {
      uint32_t pol_size_occupied = user->get_user_policy_size();
      pol_size_occupied -= (p->second).size();
      user->set_user_policy_size(pol_size_occupied);

      bufferlist in_bl;
      policies.erase(p);
      encode(policies, in_bl);
      user->get_attrs()[RGW_ATTR_USER_POLICY] = in_bl;

      op_ret = user->store_user(s, s->yield, false);
      if (op_ret < 0) {
        op_ret = -ERR_INTERNAL_ERROR;
      }
      if (op_ret == 0) {
        s->formatter->open_object_section("DeleteUserPoliciesResponse");
        s->formatter->open_object_section("ResponseMetadata");
        s->formatter->dump_string("RequestId", s->trans_id);
        s->formatter->close_section();
        s->formatter->close_section();
      }
    } else {
      op_ret = -ERR_NO_SUCH_ENTITY;
      return;
    }
  } else {
    op_ret = -ERR_NO_SUCH_ENTITY;
    return;
  }
}<|MERGE_RESOLUTION|>--- conflicted
+++ resolved
@@ -294,9 +294,6 @@
       s->formatter->close_section();
       s->formatter->open_object_section("ListUserPoliciesResult");
       bufferlist bl = it->second;
-<<<<<<< HEAD
-      decode(policies, bl);
-=======
       try {
         decode(policies, bl);
       } catch (buffer::error& err) {
@@ -304,7 +301,6 @@
         op_ret = -EIO;
         return;
       }
->>>>>>> 01afcbae
       s->formatter->open_object_section("PolicyNames");
       for (const auto& p : policies) {
         s->formatter->dump_string("member", p.first);
