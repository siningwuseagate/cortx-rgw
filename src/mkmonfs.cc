--- conflicted
+++ resolved
@@ -35,16 +35,11 @@
   vector<const char*> args;
   argv_to_vec(argc, argv, args);
   DEFINE_CONF_VARS(usage);
-<<<<<<< HEAD
   common_init(args, "mon", false, false);
 
   bool clobber = false;
   const char *fsdir = g_conf.mon_data;
-=======
-  common_init(args, "mkmonfs", false);
 
-  bool clobber = false;
->>>>>>> b051a2fd
   int whoami = -1;
   const char *monmapfn = g_conf.monmap;
   const char *osdmapfn = 0;
@@ -56,12 +51,7 @@
       CONF_SAFE_SET_ARG_VAL(&whoami, OPT_INT);
     } else if (CONF_ARG_EQ("osdmap", '\0')) {
       CONF_SAFE_SET_ARG_VAL(&osdmapfn, OPT_STR);
-<<<<<<< HEAD
     } else {
-  cerr << "2 " <<  args[i] << std::endl;
-=======
-    } else 
->>>>>>> b051a2fd
       usage();
     }
   }
