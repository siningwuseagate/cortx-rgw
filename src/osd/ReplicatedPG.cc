// -*- mode:C++; tab-width:8; c-basic-offset:2; indent-tabs-mode:t -*- 
// vim: ts=8 sw=2 smarttab
/*
 * Ceph - scalable distributed file system
 *
 * Copyright (C) 2004-2006 Sage Weil <sage@newdream.net>
 * Copyright (C) 2013,2014 Cloudwatt <libre.licensing@cloudwatt.com>
 *
 * Author: Loic Dachary <loic@dachary.org>
 *
 * This is free software; you can redistribute it and/or
 * modify it under the terms of the GNU Lesser General Public
 * License version 2.1, as published by the Free Software 
 * Foundation.  See file COPYING.
 * 
 */

#include "boost/tuple/tuple.hpp"
#include "PG.h"
#include "ReplicatedPG.h"
#include "OSD.h"
#include "OpRequest.h"
#include "objclass/objclass.h"

#include "common/errno.h"
#include "common/perf_counters.h"

#include "messages/MOSDOp.h"
#include "messages/MOSDOpReply.h"
#include "messages/MOSDSubOp.h"
#include "messages/MOSDSubOpReply.h"
#include "messages/MOSDRepOp.h"
#include "messages/MOSDRepOpReply.h"

#include "messages/MOSDPGNotify.h"
#include "messages/MOSDPGInfo.h"
#include "messages/MOSDPGRemove.h"
#include "messages/MOSDPGTrim.h"
#include "messages/MOSDPGScan.h"
#include "messages/MOSDPGBackfill.h"

#include "messages/MOSDPing.h"
#include "messages/MWatchNotify.h"

#include "messages/MOSDPGPush.h"
#include "messages/MOSDPGPull.h"
#include "messages/MOSDPGPushReply.h"

#include "Watch.h"

#include "mds/inode_backtrace.h" // Ugh

#include "common/config.h"
#include "include/compat.h"
#include "common/cmdparse.h"

#include "mon/MonClient.h"
#include "osdc/Objecter.h"

#include "json_spirit/json_spirit_value.h"
#include "json_spirit/json_spirit_reader.h"
#include "include/assert.h"  // json_spirit clobbers it
#include "include/rados/rados_types.hpp"

#ifdef WITH_LTTNG
#include "tracing/osd.h" // ??
#else
#define tracepoint(...)
#endif

#define dout_subsys ceph_subsys_osd
#define DOUT_PREFIX_ARGS this, osd->whoami, get_osdmap()
#undef dout_prefix
#define dout_prefix _prefix(_dout, this)
template <typename T>
static ostream& _prefix(std::ostream *_dout, T *pg) {
  return *_dout << pg->gen_prefix();
}


#include <sstream>
#include <utility>

#include <errno.h>

PGLSFilter::PGLSFilter()
{
}

PGLSFilter::~PGLSFilter()
{
}

struct OnReadComplete : public Context {
  ReplicatedPG *pg;
  ReplicatedPG::OpContext *opcontext;
  OnReadComplete(
    ReplicatedPG *pg,
    ReplicatedPG::OpContext *ctx) : pg(pg), opcontext(ctx) {}
  void finish(int r) {
    if (r < 0)
      opcontext->async_read_result = r;
    opcontext->finish_read(pg);
  }
  ~OnReadComplete() {}
};

// OpContext
void ReplicatedPG::OpContext::start_async_reads(ReplicatedPG *pg)
{
  inflightreads = 1;
  pg->pgbackend->objects_read_async(
    obc->obs.oi.soid,
    pending_async_reads,
    new OnReadComplete(pg, this), pg->get_pool().fast_read);
  pending_async_reads.clear();
}
void ReplicatedPG::OpContext::finish_read(ReplicatedPG *pg)
{
  assert(inflightreads > 0);
  --inflightreads;
  if (async_reads_complete()) {
    assert(pg->in_progress_async_reads.size());
    assert(pg->in_progress_async_reads.front().second == this);
    pg->in_progress_async_reads.pop_front();
    pg->complete_read_ctx(async_read_result, this);
  }
}

class CopyFromCallback: public ReplicatedPG::CopyCallback {
public:
  ReplicatedPG::CopyResults *results;
  int retval;
  ReplicatedPG::OpContext *ctx;
  CopyFromCallback(ReplicatedPG::OpContext *ctx_)
    : results(NULL),
      retval(0),
      ctx(ctx_) {}
  ~CopyFromCallback() {}

  virtual void finish(ReplicatedPG::CopyCallbackResults results_) {
    results = results_.get<1>();
    int r = results_.get<0>();
    retval = r;

    // for finish_copyfrom
    ctx->user_at_version = results->user_version;

    if (r >= 0) {
      ctx->pg->execute_ctx(ctx);
    }
    ctx->copy_cb = NULL;
    if (r < 0) {
      if (r != -ECANCELED) { // on cancel just toss it out; client resends
	if (ctx->op)
	  ctx->pg->osd->reply_op_error(ctx->op, r);
      } else if (results->should_requeue) {
	if (ctx->op)
	  ctx->pg->requeue_op(ctx->op);
      }
      ctx->pg->close_op_ctx(ctx, r);
    }
  }

  bool is_temp_obj_used() {
    return results->started_temp_obj;
  }
  uint64_t get_data_size() {
    return results->object_size;
  }
  int get_result() {
    return retval;
  }
};

// ======================
// PGBackend::Listener

void ReplicatedPG::on_local_recover(
  const hobject_t &hoid,
  const object_stat_sum_t &stat_diff,
  const ObjectRecoveryInfo &_recovery_info,
  ObjectContextRef obc,
  ObjectStore::Transaction *t
  )
{
  dout(10) << __func__ << ": " << hoid << dendl;

  ObjectRecoveryInfo recovery_info(_recovery_info);
  clear_object_snap_mapping(t, hoid);
  if (recovery_info.soid.snap < CEPH_NOSNAP) {
    assert(recovery_info.oi.snaps.size());
    OSDriver::OSTransaction _t(osdriver.get_transaction(t));
    set<snapid_t> snaps(
      recovery_info.oi.snaps.begin(),
      recovery_info.oi.snaps.end());
    snap_mapper.add_oid(
      recovery_info.soid,
      snaps,
      &_t);
  }

  if (pg_log.get_missing().is_missing(recovery_info.soid) &&
      pg_log.get_missing().missing.find(recovery_info.soid)->second.need > recovery_info.version) {
    assert(is_primary());
    const pg_log_entry_t *latest = pg_log.get_log().objects.find(recovery_info.soid)->second;
    if (latest->op == pg_log_entry_t::LOST_REVERT &&
	latest->reverting_to == recovery_info.version) {
      dout(10) << " got old revert version " << recovery_info.version
	       << " for " << *latest << dendl;
      recovery_info.version = latest->version;
      // update the attr to the revert event version
      recovery_info.oi.prior_version = recovery_info.oi.version;
      recovery_info.oi.version = latest->version;
      bufferlist bl;
      ::encode(recovery_info.oi, bl);
      assert(!pool.info.require_rollback());
      t->setattr(coll, ghobject_t(recovery_info.soid), OI_ATTR, bl);
      if (obc)
	obc->attr_cache[OI_ATTR] = bl;
    }
  }

  // keep track of active pushes for scrub
  ++active_pushes;

  recover_got(recovery_info.soid, recovery_info.version);

  if (is_primary()) {
    info.stats.stats.sum.add(stat_diff);

    assert(obc);
    obc->obs.exists = true;
    obc->ondisk_write_lock();

    bool got = obc->get_recovery_read();
    assert(got);

    assert(recovering.count(obc->obs.oi.soid));
    recovering[obc->obs.oi.soid] = obc;
    obc->obs.oi = recovery_info.oi;  // may have been updated above


    t->register_on_applied(new C_OSD_AppliedRecoveredObject(this, obc));
    t->register_on_applied_sync(new C_OSD_OndiskWriteUnlock(obc));

    publish_stats_to_osd();
    assert(missing_loc.needs_recovery(hoid));
    missing_loc.add_location(hoid, pg_whoami);
    if (!is_unreadable_object(hoid) &&
        waiting_for_unreadable_object.count(hoid)) {
      dout(20) << " kicking unreadable waiters on " << hoid << dendl;
      requeue_ops(waiting_for_unreadable_object[hoid]);
      waiting_for_unreadable_object.erase(hoid);
    }
    if (pg_log.get_missing().missing.size() == 0) {
      requeue_ops(waiting_for_all_missing);
      waiting_for_all_missing.clear();
    }
  } else {
    t->register_on_applied(
      new C_OSD_AppliedRecoveredObjectReplica(this));

  }

  t->register_on_commit(
    new C_OSD_CommittedPushedObject(
      this,
      get_osdmap()->get_epoch(),
      info.last_complete));

  // update pg
  dirty_info = true;
  write_if_dirty(*t);

}

void ReplicatedPG::on_global_recover(
  const hobject_t &soid)
{
  missing_loc.recovered(soid);
  publish_stats_to_osd();
  dout(10) << "pushed " << soid << " to all replicas" << dendl;
  map<hobject_t, ObjectContextRef, hobject_t::BitwiseComparator>::iterator i = recovering.find(soid);
  assert(i != recovering.end());

  // recover missing won't have had an obc, but it gets filled in
  // during on_local_recover
  assert(i->second);
  list<OpRequestRef> requeue_list;
  i->second->drop_recovery_read(&requeue_list);
  requeue_ops(requeue_list);

  if (backfills_in_flight.count(soid))
    backfills_in_flight.erase(soid);

  recovering.erase(i);
  finish_recovery_op(soid);
  if (waiting_for_degraded_object.count(soid)) {
    dout(20) << " kicking degraded waiters on " << soid << dendl;
    requeue_ops(waiting_for_degraded_object[soid]);
    waiting_for_degraded_object.erase(soid);
  }
  if (waiting_for_unreadable_object.count(soid)) {
    dout(20) << " kicking unreadable waiters on " << soid << dendl;
    requeue_ops(waiting_for_unreadable_object[soid]);
    waiting_for_unreadable_object.erase(soid);
  }
  finish_degraded_object(soid);
}

void ReplicatedPG::on_peer_recover(
  pg_shard_t peer,
  const hobject_t &soid,
  const ObjectRecoveryInfo &recovery_info,
  const object_stat_sum_t &stat)
{
  info.stats.stats.sum.add(stat);
  publish_stats_to_osd();
  // done!
  peer_missing[peer].got(soid, recovery_info.version);
}

void ReplicatedPG::begin_peer_recover(
  pg_shard_t peer,
  const hobject_t soid)
{
  peer_missing[peer].revise_have(soid, eversion_t());
}

void ReplicatedPG::schedule_recovery_work(
  GenContext<ThreadPool::TPHandle&> *c)
{
  osd->recovery_gen_wq.queue(c);
}

void ReplicatedPG::send_message_osd_cluster(
  int peer, Message *m, epoch_t from_epoch)
{
  osd->send_message_osd_cluster(peer, m, from_epoch);
}

void ReplicatedPG::send_message_osd_cluster(
  Message *m, Connection *con)
{
  osd->send_message_osd_cluster(m, con);
}

void ReplicatedPG::send_message_osd_cluster(
  Message *m, const ConnectionRef& con)
{
  osd->send_message_osd_cluster(m, con);
}

ConnectionRef ReplicatedPG::get_con_osd_cluster(
  int peer, epoch_t from_epoch)
{
  return osd->get_con_osd_cluster(peer, from_epoch);
}

PerfCounters *ReplicatedPG::get_logger()
{
  return osd->logger;
}


// ====================
// missing objects

bool ReplicatedPG::is_missing_object(const hobject_t& soid) const
{
  return pg_log.get_missing().missing.count(soid);
}

void ReplicatedPG::maybe_kick_recovery(
  const hobject_t &soid)
{
  eversion_t v;
  if (!missing_loc.needs_recovery(soid, &v))
    return;

  map<hobject_t, ObjectContextRef, hobject_t::BitwiseComparator>::const_iterator p = recovering.find(soid);
  if (p != recovering.end()) {
    dout(7) << "object " << soid << " v " << v << ", already recovering." << dendl;
  } else if (missing_loc.is_unfound(soid)) {
    dout(7) << "object " << soid << " v " << v << ", is unfound." << dendl;
  } else {
    dout(7) << "object " << soid << " v " << v << ", recovering." << dendl;
    PGBackend::RecoveryHandle *h = pgbackend->open_recovery_op();
    h->cache_dont_need = false;
    if (is_missing_object(soid)) {
      recover_missing(soid, v, cct->_conf->osd_client_op_priority, h);
    } else {
      prep_object_replica_pushes(soid, v, h);
    }
    pgbackend->run_recovery_op(h, cct->_conf->osd_client_op_priority);
  }
}

void ReplicatedPG::wait_for_unreadable_object(
  const hobject_t& soid, OpRequestRef op)
{
  assert(is_unreadable_object(soid));

  maybe_kick_recovery(soid);
  waiting_for_unreadable_object[soid].push_back(op);
  op->mark_delayed("waiting for missing object");
}

void ReplicatedPG::wait_for_all_missing(OpRequestRef op)
{
  waiting_for_all_missing.push_back(op);
  op->mark_delayed("waiting for all missing");
}

bool ReplicatedPG::is_degraded_or_backfilling_object(const hobject_t& soid)
{
  /* The conditions below may clear (on_local_recover, before we queue
   * the tranasction) before we actually requeue the degraded waiters
   * in on_global_recover after the transaction completes.
   */
  if (waiting_for_degraded_object.count(soid))
    return true;
  if (pg_log.get_missing().missing.count(soid))
    return true;
  assert(!actingbackfill.empty());
  for (set<pg_shard_t>::iterator i = actingbackfill.begin();
       i != actingbackfill.end();
       ++i) {
    if (*i == get_primary()) continue;
    pg_shard_t peer = *i;
    if (peer_missing.count(peer) &&
	peer_missing[peer].missing.count(soid))
      return true;

    // Object is degraded if after last_backfill AND
    // we are backfilling it
    if (is_backfill_targets(peer) &&
	cmp(peer_info[peer].last_backfill, soid, get_sort_bitwise()) <= 0 &&
	cmp(last_backfill_started, soid, get_sort_bitwise()) >= 0 &&
	backfills_in_flight.count(soid))
      return true;
  }
  return false;
}

void ReplicatedPG::wait_for_degraded_object(const hobject_t& soid, OpRequestRef op)
{
  assert(is_degraded_or_backfilling_object(soid));

  maybe_kick_recovery(soid);
  waiting_for_degraded_object[soid].push_back(op);
  op->mark_delayed("waiting for degraded object");
}

void ReplicatedPG::block_write_on_full_cache(
  const hobject_t& _oid, OpRequestRef op)
{
  const hobject_t oid = _oid.get_head();
  dout(20) << __func__ << ": blocking object " << oid
	   << " on full cache" << dendl;
  objects_blocked_on_cache_full.insert(oid);
  waiting_for_cache_not_full.push_back(op);
}

void ReplicatedPG::block_write_on_snap_rollback(
  const hobject_t& oid, ObjectContextRef obc, OpRequestRef op)
{
  dout(20) << __func__ << ": blocking object " << oid.get_head()
	   << " on snap promotion " << obc->obs.oi.soid << dendl;
  // otherwise, we'd have blocked in do_op
  assert(oid.is_head());
  assert(objects_blocked_on_snap_promotion.count(oid) == 0);
  objects_blocked_on_snap_promotion[oid] = obc;
  wait_for_blocked_object(obc->obs.oi.soid, op);
}

void ReplicatedPG::block_write_on_degraded_snap(
  const hobject_t& snap, OpRequestRef op)
{
  dout(20) << __func__ << ": blocking object " << snap.get_head()
	   << " on degraded snap " << snap << dendl;
  // otherwise, we'd have blocked in do_op
  assert(objects_blocked_on_degraded_snap.count(snap.get_head()) == 0);
  objects_blocked_on_degraded_snap[snap.get_head()] = snap.snap;
  wait_for_degraded_object(snap, op);
}

bool ReplicatedPG::maybe_await_blocked_snapset(
  const hobject_t &hoid,
  OpRequestRef op)
{
  ObjectContextRef obc;
  obc = object_contexts.lookup(hoid.get_head());
  if (obc) {
    if (obc->is_blocked()) {
      wait_for_blocked_object(obc->obs.oi.soid, op);
      return true;
    } else {
      return false;
    }
  }
  obc = object_contexts.lookup(hoid.get_snapdir());
  if (obc) {
    if (obc->is_blocked()) {
      wait_for_blocked_object(obc->obs.oi.soid, op);
      return true;
    } else {
      return false;
    }
  }
  return false;
}

void ReplicatedPG::wait_for_blocked_object(const hobject_t& soid, OpRequestRef op)
{
  dout(10) << __func__ << " " << soid << " " << op << dendl;
  waiting_for_blocked_object[soid].push_back(op);
  op->mark_delayed("waiting for blocked object");
}

class PGLSPlainFilter : public PGLSFilter {
  string val;
public:
  virtual int init(bufferlist::iterator &params)
  {
    try {
      ::decode(xattr, params);
      ::decode(val, params);
    } catch (buffer::error &e) {
      return -EINVAL;
    }

    return 0;
  }
  virtual ~PGLSPlainFilter() {}
  virtual bool filter(const hobject_t &obj, bufferlist& xattr_data,
                      bufferlist& outdata);
};

class PGLSParentFilter : public PGLSFilter {
  inodeno_t parent_ino;
public:
  PGLSParentFilter() {
    xattr = "_parent";
  }
  virtual int init(bufferlist::iterator &params)
  {
    try {
      ::decode(parent_ino, params);
    } catch (buffer::error &e) {
      return -EINVAL;
    }
    generic_dout(0) << "parent_ino=" << parent_ino << dendl;

    return 0;
  }
  virtual ~PGLSParentFilter() {}
  virtual bool filter(const hobject_t &obj, bufferlist& xattr_data,
                      bufferlist& outdata);
};

bool PGLSParentFilter::filter(const hobject_t &obj,
                              bufferlist& xattr_data, bufferlist& outdata)
{
  bufferlist::iterator iter = xattr_data.begin();
  inode_backtrace_t bt;

  generic_dout(0) << "PGLSParentFilter::filter" << dendl;

  ::decode(bt, iter);

  vector<inode_backpointer_t>::iterator vi;
  for (vi = bt.ancestors.begin(); vi != bt.ancestors.end(); ++vi) {
    generic_dout(0) << "vi->dirino=" << vi->dirino << " parent_ino=" << parent_ino << dendl;
    if ( vi->dirino == parent_ino) {
      ::encode(*vi, outdata);
      return true;
    }
  }

  return false;
}

bool PGLSPlainFilter::filter(const hobject_t &obj,
                             bufferlist& xattr_data, bufferlist& outdata)
{
  if (val.size() != xattr_data.length())
    return false;

  if (memcmp(val.c_str(), xattr_data.c_str(), val.size()))
    return false;

  return true;
}

bool ReplicatedPG::pgls_filter(PGLSFilter *filter, hobject_t& sobj, bufferlist& outdata)
{
  bufferlist bl;

  // If filter has expressed an interest in an xattr, load it.
  if (!filter->get_xattr().empty()) {
    int ret = pgbackend->objects_get_attr(
      sobj,
      filter->get_xattr(),
      &bl);
    dout(0) << "getattr (sobj=" << sobj << ", attr=" << filter->get_xattr() << ") returned " << ret << dendl;
    if (ret < 0) {
      if (ret != -ENODATA || filter->reject_empty_xattr()) {
        return false;
      }
    }
  }

  return filter->filter(sobj, bl, outdata);
}

int ReplicatedPG::get_pgls_filter(bufferlist::iterator& iter, PGLSFilter **pfilter)
{
  string type;
  PGLSFilter *filter;

  try {
    ::decode(type, iter);
  }
  catch (buffer::error& e) {
    return -EINVAL;
  }

  if (type.compare("parent") == 0) {
    filter = new PGLSParentFilter();
  } else if (type.compare("plain") == 0) {
    filter = new PGLSPlainFilter();
  } else {
    std::size_t dot = type.find(".");
    if (dot == std::string::npos || dot == 0 || dot == type.size() - 1) {
      return -EINVAL;
    }

    const std::string class_name = type.substr(0, dot);
    const std::string filter_name = type.substr(dot + 1);
    ClassHandler::ClassData *cls = NULL;
    int r = osd->class_handler->open_class(class_name, &cls);
    if (r != 0) {
      derr << "Error opening class '" << class_name << "': "
           << cpp_strerror(r) << dendl;
      return -EINVAL;
    } else {
      assert(cls);
    }

    ClassHandler::ClassFilter *class_filter = cls->get_filter(filter_name);
    if (class_filter == NULL) {
      derr << "Error finding filter '" << filter_name << "' in class "
           << class_name << dendl;
      return -EINVAL;
    }
    filter = class_filter->fn();
    if (!filter) {
      // Object classes are obliged to return us something, but let's
      // give an error rather than asserting out.
      derr << "Buggy class " << class_name << " failed to construct "
              "filter " << filter_name << dendl;
      return -EINVAL;
    }
  }

  assert(filter);
  int r = filter->init(iter);
  if (r < 0) {
    derr << "Error initializing filter " << type << ": "
         << cpp_strerror(r) << dendl;
    delete filter;
    return -EINVAL;
  } else {
    // Successfully constructed and initialized, return it.
    *pfilter = filter;
    return  0;
  }
}


// ==========================================================

int ReplicatedPG::do_command(cmdmap_t cmdmap, ostream& ss,
			     bufferlist& idata, bufferlist& odata)
{
  const pg_missing_t &missing = pg_log.get_missing();
  string prefix;
  string format;

  cmd_getval(cct, cmdmap, "format", format);
  boost::scoped_ptr<Formatter> f(Formatter::create(format, "json-pretty", "json"));

  string command;
  cmd_getval(cct, cmdmap, "cmd", command);
  if (command == "query") {
    f->open_object_section("pg");
    f->dump_string("state", pg_state_string(get_state()));
    f->dump_stream("snap_trimq") << snap_trimq;
    f->dump_unsigned("epoch", get_osdmap()->get_epoch());
    f->open_array_section("up");
    for (vector<int>::iterator p = up.begin(); p != up.end(); ++p)
      f->dump_unsigned("osd", *p);
    f->close_section();
    f->open_array_section("acting");
    for (vector<int>::iterator p = acting.begin(); p != acting.end(); ++p)
      f->dump_unsigned("osd", *p);
    f->close_section();
    if (!backfill_targets.empty()) {
      f->open_array_section("backfill_targets");
      for (set<pg_shard_t>::iterator p = backfill_targets.begin();
	   p != backfill_targets.end();
	   ++p)
        f->dump_stream("shard") << *p;
      f->close_section();
    }
    if (!actingbackfill.empty()) {
      f->open_array_section("actingbackfill");
      for (set<pg_shard_t>::iterator p = actingbackfill.begin();
	   p != actingbackfill.end();
	   ++p)
        f->dump_stream("shard") << *p;
      f->close_section();
    }
    f->open_object_section("info");
    _update_calc_stats();
    info.dump(f.get());
    f->close_section();

    f->open_array_section("peer_info");
    for (map<pg_shard_t, pg_info_t>::iterator p = peer_info.begin();
	 p != peer_info.end();
	 ++p) {
      f->open_object_section("info");
      f->dump_stream("peer") << p->first;
      p->second.dump(f.get());
      f->close_section();
    }
    f->close_section();

    f->open_array_section("recovery_state");
    handle_query_state(f.get());
    f->close_section();

    f->open_object_section("agent_state");
    if (agent_state)
      agent_state->dump(f.get());
    f->close_section();

    f->close_section();
    f->flush(odata);
    return 0;
  }
  else if (command == "mark_unfound_lost") {
    string mulcmd;
    cmd_getval(cct, cmdmap, "mulcmd", mulcmd);
    int mode = -1;
    if (mulcmd == "revert") {
      if (pool.info.ec_pool()) {
	ss << "mode must be 'delete' for ec pool";
	return -EINVAL;
      }
      mode = pg_log_entry_t::LOST_REVERT;
    } else if (mulcmd == "delete") {
      mode = pg_log_entry_t::LOST_DELETE;
    } else {
      ss << "mode must be 'revert' or 'delete'; mark not yet implemented";
      return -EINVAL;
    }
    assert(mode == pg_log_entry_t::LOST_REVERT ||
	   mode == pg_log_entry_t::LOST_DELETE);

    if (!is_primary()) {
      ss << "not primary";
      return -EROFS;
    }

    int unfound = missing_loc.num_unfound();
    if (!unfound) {
      ss << "pg has no unfound objects";
      return 0;  // make command idempotent
    }

    if (!all_unfound_are_queried_or_lost(get_osdmap())) {
      ss << "pg has " << unfound
	 << " unfound objects but we haven't probed all sources, not marking lost";
      return -EINVAL;
    }

    ss << "pg has " << unfound
       << " objects unfound and apparently lost, marking";
    mark_all_unfound_lost(mode);
    return 0;
  }
  else if (command == "list_missing") {
    hobject_t offset;
    string offset_json;
    if (cmd_getval(cct, cmdmap, "offset", offset_json)) {
      json_spirit::Value v;
      try {
	if (!json_spirit::read(offset_json, v))
	  throw std::runtime_error("bad json");
	offset.decode(v);
      } catch (std::runtime_error& e) {
	ss << "error parsing offset: " << e.what();
	return -EINVAL;
      }
    }
    f->open_object_section("missing");
    {
      f->open_object_section("offset");
      offset.dump(f.get());
      f->close_section();
    }
    f->dump_int("num_missing", missing.num_missing());
    f->dump_int("num_unfound", get_num_unfound());
    map<hobject_t,pg_missing_t::item, hobject_t::ComparatorWithDefault>::const_iterator p = missing.missing.upper_bound(offset);
    {
      f->open_array_section("objects");
      int32_t num = 0;
      bufferlist bl;
      while (p != missing.missing.end() && num < cct->_conf->osd_command_max_records) {
	f->open_object_section("object");
	{
	  f->open_object_section("oid");
	  p->first.dump(f.get());
	  f->close_section();
	}
	p->second.dump(f.get());  // have, need keys
	{
	  f->open_array_section("locations");
	  if (missing_loc.needs_recovery(p->first)) {
	    for (set<pg_shard_t>::iterator r =
		   missing_loc.get_locations(p->first).begin();
		 r != missing_loc.get_locations(p->first).end();
		 ++r)
	      f->dump_stream("shard") << *r;
	  }
	  f->close_section();
	}
	f->close_section();
	++p;
	num++;
      }
      f->close_section();
    }
    f->dump_int("more", p != missing.missing.end());
    f->close_section();
    f->flush(odata);
    return 0;
  };

  ss << "unknown pg command " << prefix;
  return -EINVAL;
}

// ==========================================================

bool ReplicatedPG::pg_op_must_wait(MOSDOp *op)
{
  if (pg_log.get_missing().missing.empty())
    return false;
  for (vector<OSDOp>::iterator p = op->ops.begin(); p != op->ops.end(); ++p) {
    if (p->op.op == CEPH_OSD_OP_PGLS || p->op.op == CEPH_OSD_OP_PGNLS ||
	p->op.op == CEPH_OSD_OP_PGLS_FILTER || p->op.op == CEPH_OSD_OP_PGNLS_FILTER) {
      if (op->get_snapid() != CEPH_NOSNAP) {
	return true;
      }
    }
  }
  return false;
}

void ReplicatedPG::do_pg_op(OpRequestRef op)
{
  MOSDOp *m = static_cast<MOSDOp *>(op->get_req());
  assert(m->get_type() == CEPH_MSG_OSD_OP);
  dout(10) << "do_pg_op " << *m << dendl;

  op->mark_started();

  int result = 0;
  string cname, mname;
  PGLSFilter *filter = NULL;
  bufferlist filter_out;

  snapid_t snapid = m->get_snapid();

  vector<OSDOp> ops = m->ops;

  for (vector<OSDOp>::iterator p = ops.begin(); p != ops.end(); ++p) {
    OSDOp& osd_op = *p;
    bufferlist::iterator bp = p->indata.begin();
    switch (p->op.op) {
    case CEPH_OSD_OP_PGNLS_FILTER:
      try {
	::decode(cname, bp);
	::decode(mname, bp);
      }
      catch (const buffer::error& e) {
	dout(0) << "unable to decode PGLS_FILTER description in " << *m << dendl;
	result = -EINVAL;
	break;
      }
      if (filter) {
	delete filter;
	filter = NULL;
      }
      result = get_pgls_filter(bp, &filter);
      if (result < 0)
        break;

      assert(filter);

      // fall through

    case CEPH_OSD_OP_PGNLS:
      if (m->get_pg() != info.pgid.pgid) {
        dout(10) << " pgnls pg=" << m->get_pg() << " != " << info.pgid << dendl;
	result = 0; // hmm?
      } else {
	unsigned list_size = MIN(cct->_conf->osd_max_pgls, p->op.pgls.count);

        dout(10) << " pgnls pg=" << m->get_pg() << " count " << list_size << dendl;
	// read into a buffer
        vector<hobject_t> sentries;
        pg_nls_response_t response;
	try {
	  ::decode(response.handle, bp);
	}
	catch (const buffer::error& e) {
	  dout(0) << "unable to decode PGNLS handle in " << *m << dendl;
	  result = -EINVAL;
	  break;
	}

	hobject_t next;
	hobject_t current = response.handle;
	osr->flush();
	int r = pgbackend->objects_list_partial(
	  current,
	  list_size,
	  list_size,
	  &sentries,
	  &next);
	if (r != 0) {
	  result = -EINVAL;
	  break;
	}

	assert(snapid == CEPH_NOSNAP || pg_log.get_missing().missing.empty());

	// ensure sort order is correct
	pg_log.resort_missing(get_sort_bitwise());

	map<hobject_t, pg_missing_t::item, hobject_t::ComparatorWithDefault>::const_iterator missing_iter =
	  pg_log.get_missing().missing.lower_bound(current);
	vector<hobject_t>::iterator ls_iter = sentries.begin();
	hobject_t _max = hobject_t::get_max();
	while (1) {
	  const hobject_t &mcand =
	    missing_iter == pg_log.get_missing().missing.end() ?
	    _max :
	    missing_iter->first;
	  const hobject_t &lcand =
	    ls_iter == sentries.end() ?
	    _max :
	    *ls_iter;

	  hobject_t candidate;
	  if (mcand == lcand) {
	    candidate = mcand;
	    if (!mcand.is_max()) {
	      ++ls_iter;
	      ++missing_iter;
	    }
	  } else if (cmp(mcand, lcand, get_sort_bitwise()) < 0) {
	    candidate = mcand;
	    assert(!mcand.is_max());
	    ++missing_iter;
	  } else {
	    candidate = lcand;
	    assert(!lcand.is_max());
	    ++ls_iter;
	  }

	  if (cmp(candidate, next, get_sort_bitwise()) >= 0) {
	    break;
	  }

	  if (response.entries.size() == list_size) {
	    next = candidate;
	    break;
	  }

	  // skip snapdir objects
	  if (candidate.snap == CEPH_SNAPDIR)
	    continue;

	  if (candidate.snap < snapid)
	    continue;

	  if (snapid != CEPH_NOSNAP) {
	    bufferlist bl;
	    if (candidate.snap == CEPH_NOSNAP) {
	      pgbackend->objects_get_attr(
		candidate,
		SS_ATTR,
		&bl);
	      SnapSet snapset(bl);
	      if (snapid <= snapset.seq)
		continue;
	    } else {
	      bufferlist attr_bl;
	      pgbackend->objects_get_attr(
		candidate, OI_ATTR, &attr_bl);
	      object_info_t oi(attr_bl);
	      vector<snapid_t>::iterator i = find(oi.snaps.begin(),
						  oi.snaps.end(),
						  snapid);
	      if (i == oi.snaps.end())
		continue;
	    }
	  }

	  // skip internal namespace
	  if (candidate.get_namespace() == cct->_conf->osd_hit_set_namespace)
	    continue;

	  // skip wrong namespace
	  if (m->get_object_locator().nspace != librados::all_nspaces &&
               candidate.get_namespace() != m->get_object_locator().nspace)
	    continue;

	  if (filter && !pgls_filter(filter, candidate, filter_out))
	    continue;

	  librados::ListObjectImpl item;
	  item.nspace = candidate.get_namespace();
	  item.oid = candidate.oid.name;
	  item.locator = candidate.get_key();
	  response.entries.push_back(item);
	}
	if (next.is_max() &&
	    missing_iter == pg_log.get_missing().missing.end() &&
	    ls_iter == sentries.end()) {
	  result = 1;
	}
	response.handle = next;
	::encode(response, osd_op.outdata);
	if (filter)
	  ::encode(filter_out, osd_op.outdata);
	dout(10) << " pgnls result=" << result << " outdata.length()="
		 << osd_op.outdata.length() << dendl;
      }
      break;

    case CEPH_OSD_OP_PGLS_FILTER:
      try {
	::decode(cname, bp);
	::decode(mname, bp);
      }
      catch (const buffer::error& e) {
	dout(0) << "unable to decode PGLS_FILTER description in " << *m << dendl;
	result = -EINVAL;
	break;
      }
      if (filter) {
	delete filter;
	filter = NULL;
      }
      result = get_pgls_filter(bp, &filter);
      if (result < 0)
        break;

      assert(filter);

      // fall through

    case CEPH_OSD_OP_PGLS:
      if (m->get_pg() != info.pgid.pgid) {
        dout(10) << " pgls pg=" << m->get_pg() << " != " << info.pgid << dendl;
	result = 0; // hmm?
      } else {
	unsigned list_size = MIN(cct->_conf->osd_max_pgls, p->op.pgls.count);

        dout(10) << " pgls pg=" << m->get_pg() << " count " << list_size << dendl;
	// read into a buffer
        vector<hobject_t> sentries;
        pg_ls_response_t response;
	try {
	  ::decode(response.handle, bp);
	}
	catch (const buffer::error& e) {
	  dout(0) << "unable to decode PGLS handle in " << *m << dendl;
	  result = -EINVAL;
	  break;
	}

	hobject_t next;
	hobject_t current = response.handle;
	osr->flush();
	int r = pgbackend->objects_list_partial(
	  current,
	  list_size,
	  list_size,
	  &sentries,
	  &next);
	if (r != 0) {
	  result = -EINVAL;
	  break;
	}

	assert(snapid == CEPH_NOSNAP || pg_log.get_missing().missing.empty());

	// ensure sort order is correct
	pg_log.resort_missing(get_sort_bitwise());

	map<hobject_t, pg_missing_t::item, hobject_t::ComparatorWithDefault>::const_iterator missing_iter =
	  pg_log.get_missing().missing.lower_bound(current);
	vector<hobject_t>::iterator ls_iter = sentries.begin();
	hobject_t _max = hobject_t::get_max();
	while (1) {
	  const hobject_t &mcand =
	    missing_iter == pg_log.get_missing().missing.end() ?
	    _max :
	    missing_iter->first;
	  const hobject_t &lcand =
	    ls_iter == sentries.end() ?
	    _max :
	    *ls_iter;

	  hobject_t candidate;
	  if (mcand == lcand) {
	    candidate = mcand;
	    if (!mcand.is_max()) {
	      ++ls_iter;
	      ++missing_iter;
	    }
	  } else if (cmp(mcand, lcand, get_sort_bitwise()) < 0) {
	    candidate = mcand;
	    assert(!mcand.is_max());
	    ++missing_iter;
	  } else {
	    candidate = lcand;
	    assert(!lcand.is_max());
	    ++ls_iter;
	  }

	  if (cmp(candidate, next, get_sort_bitwise()) >= 0) {
	    break;
	  }
	    
	  if (response.entries.size() == list_size) {
	    next = candidate;
	    break;
	  }

	  // skip snapdir objects
	  if (candidate.snap == CEPH_SNAPDIR)
	    continue;

	  if (candidate.snap < snapid)
	    continue;

	  if (snapid != CEPH_NOSNAP) {
	    bufferlist bl;
	    if (candidate.snap == CEPH_NOSNAP) {
	      pgbackend->objects_get_attr(
		candidate,
		SS_ATTR,
		&bl);
	      SnapSet snapset(bl);
	      if (snapid <= snapset.seq)
		continue;
	    } else {
	      bufferlist attr_bl;
	      pgbackend->objects_get_attr(
		candidate, OI_ATTR, &attr_bl);
	      object_info_t oi(attr_bl);
	      vector<snapid_t>::iterator i = find(oi.snaps.begin(),
						  oi.snaps.end(),
						  snapid);
	      if (i == oi.snaps.end())
		continue;
	    }
	  }

	  // skip wrong namespace
	  if (candidate.get_namespace() != m->get_object_locator().nspace)
	    continue;

	  if (filter && !pgls_filter(filter, candidate, filter_out))
	    continue;

	  response.entries.push_back(make_pair(candidate.oid,
					       candidate.get_key()));
	}
	if (next.is_max() &&
	    missing_iter == pg_log.get_missing().missing.end() &&
	    ls_iter == sentries.end()) {
	  result = 1;
	}
	response.handle = next;
	::encode(response, osd_op.outdata);
	if (filter)
	  ::encode(filter_out, osd_op.outdata);
	dout(10) << " pgls result=" << result << " outdata.length()="
		 << osd_op.outdata.length() << dendl;
      }
      break;

    case CEPH_OSD_OP_PG_HITSET_LS:
      {
	list< pair<utime_t,utime_t> > ls;
	for (list<pg_hit_set_info_t>::const_iterator p = info.hit_set.history.begin();
	     p != info.hit_set.history.end();
	     ++p)
	  ls.push_back(make_pair(p->begin, p->end));
	if (hit_set)
	  ls.push_back(make_pair(hit_set_start_stamp, utime_t()));
	::encode(ls, osd_op.outdata);
      }
      break;

    case CEPH_OSD_OP_PG_HITSET_GET:
      {
	utime_t stamp(osd_op.op.hit_set_get.stamp);
	if (hit_set_start_stamp && stamp >= hit_set_start_stamp) {
	  // read the current in-memory HitSet, not the version we've
	  // checkpointed.
	  if (!hit_set) {
	    result= -ENOENT;
	    break;
	  }
	  ::encode(*hit_set, osd_op.outdata);
	  result = osd_op.outdata.length();
	} else {
	  // read an archived HitSet.
	  hobject_t oid;
	  for (list<pg_hit_set_info_t>::const_iterator p = info.hit_set.history.begin();
	       p != info.hit_set.history.end();
	       ++p) {
	    if (stamp >= p->begin && stamp <= p->end) {
	      oid = get_hit_set_archive_object(p->begin, p->end, p->using_gmt);
	      break;
	    }
	  }
	  if (oid == hobject_t()) {
	    result = -ENOENT;
	    break;
	  }
	  if (!pool.info.is_replicated()) {
	    // FIXME: EC not supported yet
	    result = -EOPNOTSUPP;
	    break;
	  }
	  if (is_unreadable_object(oid)) {
	    wait_for_unreadable_object(oid, op);
	    return;
	  }
	  result = osd->store->read(coll, ghobject_t(oid), 0, 0, osd_op.outdata);
	}
      }
      break;


    default:
      result = -EINVAL;
      break;
    }
  }

  // reply
  MOSDOpReply *reply = new MOSDOpReply(m, 0, get_osdmap()->get_epoch(),
				       CEPH_OSD_FLAG_ACK | CEPH_OSD_FLAG_ONDISK,
				       false);
  reply->claim_op_out_data(ops);
  reply->set_result(result);
  reply->set_reply_versions(info.last_update, info.last_user_version);
  osd->send_message_osd_client(reply, m->get_connection());
  delete filter;
}

void ReplicatedPG::calc_trim_to()
{
  size_t target = cct->_conf->osd_min_pg_log_entries;
  if (is_degraded() ||
      state_test(PG_STATE_RECOVERING |
		 PG_STATE_RECOVERY_WAIT |
		 PG_STATE_BACKFILL |
		 PG_STATE_BACKFILL_WAIT |
		 PG_STATE_BACKFILL_TOOFULL)) {
    target = cct->_conf->osd_max_pg_log_entries;
  }

  if (min_last_complete_ondisk != eversion_t() &&
      min_last_complete_ondisk != pg_trim_to &&
      pg_log.get_log().approx_size() > target) {
    size_t num_to_trim = pg_log.get_log().approx_size() - target;
    if (num_to_trim < cct->_conf->osd_pg_log_trim_min) {
      return;
    }
    list<pg_log_entry_t>::const_iterator it = pg_log.get_log().log.begin();
    eversion_t new_trim_to;
    for (size_t i = 0; i < num_to_trim; ++i) {
      new_trim_to = it->version;
      ++it;
      if (new_trim_to > min_last_complete_ondisk) {
	new_trim_to = min_last_complete_ondisk;
	dout(10) << "calc_trim_to trimming to min_last_complete_ondisk" << dendl;
	break;
      }
    }
    dout(10) << "calc_trim_to " << pg_trim_to << " -> " << new_trim_to << dendl;
    pg_trim_to = new_trim_to;
    assert(pg_trim_to <= pg_log.get_head());
    assert(pg_trim_to <= min_last_complete_ondisk);
  }
}

ReplicatedPG::ReplicatedPG(OSDService *o, OSDMapRef curmap,
			   const PGPool &_pool, spg_t p) :
  PG(o, curmap, _pool, p),
  pgbackend(
    PGBackend::build_pg_backend(
      _pool.info, curmap, this, coll_t(p), o->store, cct)),
  object_contexts(o->cct, g_conf->osd_pg_object_context_cache_count),
  snapset_contexts_lock("ReplicatedPG::snapset_contexts"),
  backfills_in_flight(hobject_t::Comparator(true)),
  pending_backfill_updates(hobject_t::Comparator(true)),
  new_backfill(false),
  temp_seq(0),
  snap_trimmer_machine(this)
{ 
  missing_loc.set_backend_predicates(
    pgbackend->get_is_readable_predicate(),
    pgbackend->get_is_recoverable_predicate());
  snap_trimmer_machine.initiate();
}

void ReplicatedPG::get_src_oloc(const object_t& oid, const object_locator_t& oloc, object_locator_t& src_oloc)
{
  src_oloc = oloc;
  if (oloc.key.empty())
    src_oloc.key = oid.name;
}

void ReplicatedPG::do_request(
  OpRequestRef& op,
  ThreadPool::TPHandle &handle)
{
  assert(!op_must_wait_for_map(get_osdmap()->get_epoch(), op));
  if (can_discard_request(op)) {
    return;
  }
  if (flushes_in_progress > 0) {
    dout(20) << flushes_in_progress
	     << " flushes_in_progress pending "
	     << "waiting for active on " << op << dendl;
    waiting_for_peered.push_back(op);
    op->mark_delayed("waiting for peered");
    return;
  }

  if (!is_peered()) {
    // Delay unless PGBackend says it's ok
    if (pgbackend->can_handle_while_inactive(op)) {
      bool handled = pgbackend->handle_message(op);
      assert(handled);
      return;
    } else {
      waiting_for_peered.push_back(op);
      op->mark_delayed("waiting for peered");
      return;
    }
  }

  assert(is_peered() && flushes_in_progress == 0);
  if (pgbackend->handle_message(op))
    return;

  switch (op->get_req()->get_type()) {
  case CEPH_MSG_OSD_OP:
    if (!is_active()) {
      dout(20) << " peered, not active, waiting for active on " << op << dendl;
      waiting_for_active.push_back(op);
      op->mark_delayed("waiting for active");
      return;
    }
    if (is_replay()) {
      dout(20) << " replay, waiting for active on " << op << dendl;
      waiting_for_active.push_back(op);
      op->mark_delayed("waiting for replay end");
      return;
    }
    // verify client features
    if ((pool.info.has_tiers() || pool.info.is_tier()) &&
	!op->has_feature(CEPH_FEATURE_OSD_CACHEPOOL)) {
      osd->reply_op_error(op, -EOPNOTSUPP);
      return;
    }
    do_op(op); // do it now
    break;

  case MSG_OSD_SUBOP:
    do_sub_op(op);
    break;

  case MSG_OSD_SUBOPREPLY:
    do_sub_op_reply(op);
    break;

  case MSG_OSD_PG_SCAN:
    do_scan(op, handle);
    break;

  case MSG_OSD_PG_BACKFILL:
    do_backfill(op);
    break;

  case MSG_OSD_REP_SCRUB:
    replica_scrub(op, handle);
    break;

  default:
    assert(0 == "bad message type in do_request");
  }
}

hobject_t ReplicatedPG::earliest_backfill() const
{
  hobject_t e = hobject_t::get_max();
  for (set<pg_shard_t>::iterator i = backfill_targets.begin();
       i != backfill_targets.end();
       ++i) {
    pg_shard_t bt = *i;
    map<pg_shard_t, pg_info_t>::const_iterator iter = peer_info.find(bt);
    assert(iter != peer_info.end());
    if (cmp(iter->second.last_backfill, e, get_sort_bitwise()) < 0)
      e = iter->second.last_backfill;
  }
  return e;
}

// if we have src_oids, we need to be careful of the target being
// before and a src being after the last_backfill line, or else the
// operation won't apply properly on the backfill_target.  (the
// opposite is not a problem; if the target is after the line, we
// don't apply on the backfill_target and it doesn't matter.)
// With multi-backfill some backfill targets can be ahead of
// last_backfill_started.  We consider each replica individually and
// take the larger of last_backfill_started and the replicas last_backfill.
bool ReplicatedPG::check_src_targ(const hobject_t& soid, const hobject_t& toid) const
{
  for (set<pg_shard_t>::iterator i = actingbackfill.begin();
       i != actingbackfill.end();
       ++i) {
    if (*i == get_primary()) continue;
    pg_shard_t bt = *i;
    map<pg_shard_t, pg_info_t>::const_iterator iter = peer_info.find(bt);
    assert(iter != peer_info.end());

    hobject_t max;
    if (cmp(last_backfill_started, iter->second.last_backfill,
	    get_sort_bitwise()) > 0)
      max = last_backfill_started;
    else
      max = iter->second.last_backfill;

    if (cmp(toid, max, get_sort_bitwise()) <= 0 &&
	cmp(soid, max, get_sort_bitwise()) > 0)
      return true;
  }
  return false;
}

/** do_op - do an op
 * pg lock will be held (if multithreaded)
 * osd_lock NOT held.
 */
void ReplicatedPG::do_op(OpRequestRef& op)
{
  MOSDOp *m = static_cast<MOSDOp*>(op->get_req());
  assert(m->get_type() == CEPH_MSG_OSD_OP);

  m->finish_decode();
  m->clear_payload();

  if (op->rmw_flags == 0) {
    int r = osd->osd->init_op_flags(op);
    if (r) {
      osd->reply_op_error(op, r);
      return;
    }
  }

  if ((m->get_flags() & (CEPH_OSD_FLAG_BALANCE_READS |
			 CEPH_OSD_FLAG_LOCALIZE_READS)) &&
      op->may_read() &&
      !(op->may_write() || op->may_cache())) {
    // balanced reads; any replica will do
    if (!(is_primary() || is_replica())) {
      osd->handle_misdirected_op(this, op);
      return;
    }
  } else {
    // normal case; must be primary
    if (!is_primary()) {
      osd->handle_misdirected_op(this, op);
      return;
    }
  }

  if (op->includes_pg_op()) {
    if (pg_op_must_wait(m)) {
      wait_for_all_missing(op);
      return;
    }
    return do_pg_op(op);
  }

  if (!op_has_sufficient_caps(op)) {
    osd->reply_op_error(op, -EPERM);
    return;
  }

  // object name too long?
  unsigned max_name_len = MIN(g_conf->osd_max_object_name_len,
                              osd->osd->store->get_max_object_name_length());
  if (m->get_oid().name.size() > max_name_len) {
    dout(4) << "do_op '" << m->get_oid().name << "' is longer than "
            << max_name_len << " bytes" << dendl;
    osd->reply_op_error(op, -ENAMETOOLONG);
    return;
  }

  // blacklisted?
  if (get_osdmap()->is_blacklisted(m->get_source_addr())) {
    dout(10) << "do_op " << m->get_source_addr() << " is blacklisted" << dendl;
    osd->reply_op_error(op, -EBLACKLISTED);
    return;
  }

  // discard due to cluster full transition?  (we discard any op that
  // originates before the cluster or pool is marked full; the client
  // will resend after the full flag is removed or if they expect the
  // op to succeed despite being full).  The except is FULL_FORCE ops,
  // which there is no reason to discard because they bypass all full
  // checks anyway.
  // FIXME: we exclude mds writes for now.
  if (!(m->get_source().is_mds() || m->has_flag(CEPH_OSD_FLAG_FULL_FORCE)) &&
      info.history.last_epoch_marked_full > m->get_map_epoch()) {
    dout(10) << __func__ << " discarding op sent before full " << m << " "
	     << *m << dendl;
    return;
  }
  if (!m->get_source().is_mds() && osd->check_failsafe_full()) {
    dout(10) << __func__ << " fail-safe full check failed, dropping request"
	     << dendl;
    return;
  }
  int64_t poolid = get_pgid().pool();
  if (op->may_write()) {

    const pg_pool_t *pi = get_osdmap()->get_pg_pool(poolid);
    if (!pi) {
      return;
    }

    // invalid?
    if (m->get_snapid() != CEPH_NOSNAP) {
      osd->reply_op_error(op, -EINVAL);
      return;
    }

    // too big?
    if (cct->_conf->osd_max_write_size &&
        m->get_data_len() > cct->_conf->osd_max_write_size << 20) {
      // journal can't hold commit!
      derr << "do_op msg data len " << m->get_data_len()
           << " > osd_max_write_size " << (cct->_conf->osd_max_write_size << 20)
           << " on " << *m << dendl;
      osd->reply_op_error(op, -OSD_WRITETOOBIG);
      return;
    }
  }

  // order this op as a write?
  bool write_ordered =
    op->may_write() ||
    op->may_cache() ||
    m->has_flag(CEPH_OSD_FLAG_RWORDERED);

  dout(10) << "do_op " << *m
	   << (op->may_write() ? " may_write" : "")
	   << (op->may_read() ? " may_read" : "")
	   << (op->may_cache() ? " may_cache" : "")
	   << " -> " << (write_ordered ? "write-ordered" : "read-ordered")
	   << " flags " << ceph_osd_flag_string(m->get_flags())
	   << dendl;

  hobject_t head(m->get_oid(), m->get_object_locator().key,
		 CEPH_NOSNAP, m->get_pg().ps(),
		 info.pgid.pool(), m->get_object_locator().nspace);


  if (write_ordered &&
      scrubber.write_blocked_by_scrub(head, get_sort_bitwise())) {
    dout(20) << __func__ << ": waiting for scrub" << dendl;
    waiting_for_active.push_back(op);
    op->mark_delayed("waiting for scrub");
    return;
  }

  // missing object?
  if (is_unreadable_object(head)) {
    wait_for_unreadable_object(head, op);
    return;
  }

  // degraded object?
  if (write_ordered && is_degraded_or_backfilling_object(head)) {
    wait_for_degraded_object(head, op);
    return;
  }

  // blocked on snap?
  map<hobject_t, snapid_t>::iterator blocked_iter =
    objects_blocked_on_degraded_snap.find(head);
  if (write_ordered && blocked_iter != objects_blocked_on_degraded_snap.end()) {
    hobject_t to_wait_on(head);
    to_wait_on.snap = blocked_iter->second;
    wait_for_degraded_object(to_wait_on, op);
    return;
  }
  map<hobject_t, ObjectContextRef>::iterator blocked_snap_promote_iter =
    objects_blocked_on_snap_promotion.find(head);
  if (write_ordered && 
      blocked_snap_promote_iter != objects_blocked_on_snap_promotion.end()) {
    wait_for_blocked_object(
      blocked_snap_promote_iter->second->obs.oi.soid,
      op);
    return;
  }
  if (write_ordered && objects_blocked_on_cache_full.count(head)) {
    block_write_on_full_cache(head, op);
    return;
  }

  // missing snapdir?
  hobject_t snapdir = head.get_snapdir();

  if (is_unreadable_object(snapdir)) {
    wait_for_unreadable_object(snapdir, op);
    return;
  }

  // degraded object?
  if (write_ordered && is_degraded_or_backfilling_object(snapdir)) {
    wait_for_degraded_object(snapdir, op);
    return;
  }
 
  // asking for SNAPDIR is only ok for reads
  if (m->get_snapid() == CEPH_SNAPDIR && op->may_write()) {
    osd->reply_op_error(op, -EINVAL);
    return;
  }

  // dup/replay?
  if (op->may_write() || op->may_cache()) {
    // warning: we will get back *a* request for this reqid, but not
    // necessarily the most recent.  this happens with flush and
    // promote ops, but we can't possible have both in our log where
    // the original request is still not stable on disk, so for our
    // purposes here it doesn't matter which one we get.
    eversion_t replay_version;
    version_t user_version;
    bool got = pg_log.get_log().get_request(
      m->get_reqid(), &replay_version, &user_version);
    if (got) {
      dout(3) << __func__ << " dup " << m->get_reqid()
	      << " was " << replay_version << dendl;
      if (already_complete(replay_version)) {
	osd->reply_op_error(op, 0, replay_version, user_version);
      } else {
	if (m->wants_ack()) {
	  if (already_ack(replay_version)) {
	    MOSDOpReply *reply = new MOSDOpReply(m, 0, get_osdmap()->get_epoch(), 0, false);
	    reply->add_flags(CEPH_OSD_FLAG_ACK);
	    reply->set_reply_versions(replay_version, user_version);
	    osd->send_message_osd_client(reply, m->get_connection());
	  } else {
	    dout(10) << " waiting for " << replay_version << " to ack" << dendl;
	    waiting_for_ack[replay_version].push_back(make_pair(op, user_version));
	  }
	}
	dout(10) << " waiting for " << replay_version << " to commit" << dendl;
        // always queue ondisk waiters, so that we can requeue if needed
	waiting_for_ondisk[replay_version].push_back(make_pair(op, user_version));
	op->mark_delayed("waiting for ondisk");
      }
      return;
    }
  }

  ObjectContextRef obc;
  bool can_create = op->may_write() || op->may_cache();
  hobject_t missing_oid;
  hobject_t oid(m->get_oid(),
		m->get_object_locator().key,
		m->get_snapid(),
		m->get_pg().ps(),
		m->get_object_locator().get_pool(),
		m->get_object_locator().nspace);

  // io blocked on obc?
  if (!m->has_flag(CEPH_OSD_FLAG_FLUSH) &&
      maybe_await_blocked_snapset(oid, op)) {
    return;
  }

  int r = find_object_context(
    oid, &obc, can_create,
    m->has_flag(CEPH_OSD_FLAG_MAP_SNAP_CLONE),
    &missing_oid);

  if (r == -EAGAIN) {
    // If we're not the primary of this OSD, and we have
    // CEPH_OSD_FLAG_LOCALIZE_READS set, we just return -EAGAIN. Otherwise,
    // we have to wait for the object.
    if (is_primary() ||
	(!(m->has_flag(CEPH_OSD_FLAG_BALANCE_READS)) &&
	 !(m->has_flag(CEPH_OSD_FLAG_LOCALIZE_READS)))) {
      // missing the specific snap we need; requeue and wait.
      assert(!op->may_write()); // only happens on a read/cache
      wait_for_unreadable_object(missing_oid, op);
      return;
    }
  } else if (r == 0) {
    if (is_unreadable_object(obc->obs.oi.soid)) {
      dout(10) << __func__ << ": clone " << obc->obs.oi.soid
	       << " is unreadable, waiting" << dendl;
      wait_for_unreadable_object(obc->obs.oi.soid, op);
      return;
    }

    // degraded object?  (the check above was for head; this could be a clone)
    if (write_ordered &&
	obc->obs.oi.soid.snap != CEPH_NOSNAP &&
	is_degraded_or_backfilling_object(obc->obs.oi.soid)) {
      dout(10) << __func__ << ": clone " << obc->obs.oi.soid
	       << " is degraded, waiting" << dendl;
      wait_for_degraded_object(obc->obs.oi.soid, op);
      return;
    }
  }

  bool in_hit_set = false;
  if (hit_set) {
    if (obc.get()) {
      if (obc->obs.oi.soid != hobject_t() && hit_set->contains(obc->obs.oi.soid))
	in_hit_set = true;
    } else {
      if (missing_oid != hobject_t() && hit_set->contains(missing_oid))
        in_hit_set = true;
    }
    if (!op->hitset_inserted) {
      hit_set->insert(oid);
      op->hitset_inserted = true;
      if (hit_set->is_full() ||
          hit_set_start_stamp + pool.info.hit_set_period <= m->get_recv_stamp()) {
        hit_set_persist();
      }
    }
  }

  if (agent_state) {
    if (agent_choose_mode(false, op))
      return;
  }

  if (maybe_handle_cache(op,
			 write_ordered,
			 obc,
			 r,
			 missing_oid,
			 false,
			 in_hit_set))
    return;

  if (r && (r != -ENOENT || !obc)) {
    // copy the reqids for copy get on ENOENT
    if (r == -ENOENT &&
	(m->ops[0].op.op == CEPH_OSD_OP_COPY_GET_CLASSIC ||
	 m->ops[0].op.op == CEPH_OSD_OP_COPY_GET)) {
      bool classic = false;
      if (m->ops[0].op.op == CEPH_OSD_OP_COPY_GET_CLASSIC) {
	classic = true;
      }
      fill_in_copy_get_noent(op, oid, m->ops[0], classic);
      return;
    }
    dout(20) << __func__ << "find_object_context got error " << r << dendl;
    osd->reply_op_error(op, r);
    return;
  }

  // make sure locator is consistent
  object_locator_t oloc(obc->obs.oi.soid);
  if (m->get_object_locator() != oloc) {
    dout(10) << " provided locator " << m->get_object_locator() 
	     << " != object's " << obc->obs.oi.soid << dendl;
    osd->clog->warn() << "bad locator " << m->get_object_locator() 
		     << " on object " << oloc
		     << " op " << *m << "\n";
  }

  // io blocked on obc?
  if (obc->is_blocked() &&
      !m->has_flag(CEPH_OSD_FLAG_FLUSH)) {
    wait_for_blocked_object(obc->obs.oi.soid, op);
    return;
  }

  dout(25) << __func__ << " oi " << obc->obs.oi << dendl;

  // are writes blocked by another object?
  if (obc->blocked_by) {
    dout(10) << "do_op writes for " << obc->obs.oi.soid << " blocked by "
	     << obc->blocked_by->obs.oi.soid << dendl;
    wait_for_degraded_object(obc->blocked_by->obs.oi.soid, op);
    return;
  }

  // src_oids
  map<hobject_t,ObjectContextRef, hobject_t::BitwiseComparator> src_obc;
  for (vector<OSDOp>::iterator p = m->ops.begin(); p != m->ops.end(); ++p) {
    OSDOp& osd_op = *p;

    // make sure LIST_SNAPS is on CEPH_SNAPDIR and nothing else
    if (osd_op.op.op == CEPH_OSD_OP_LIST_SNAPS &&
	m->get_snapid() != CEPH_SNAPDIR) {
      dout(10) << "LIST_SNAPS with incorrect context" << dendl;
      osd->reply_op_error(op, -EINVAL);
      return;
    }

    if (!ceph_osd_op_type_multi(osd_op.op.op))
      continue;
    if (osd_op.soid.oid.name.length()) {
      object_locator_t src_oloc;
      get_src_oloc(m->get_oid(), m->get_object_locator(), src_oloc);
      hobject_t src_oid(osd_op.soid, src_oloc.key, m->get_pg().ps(),
			info.pgid.pool(), m->get_object_locator().nspace);
      if (!src_obc.count(src_oid)) {
	ObjectContextRef sobc;
	hobject_t wait_oid;
	int r;

	if (src_oid.is_head() && is_missing_object(src_oid)) {
	  wait_for_unreadable_object(src_oid, op);
	} else if ((r = find_object_context(
		      src_oid, &sobc, false, false,
		      &wait_oid)) == -EAGAIN) {
	  // missing the specific snap we need; requeue and wait.
	  wait_for_unreadable_object(wait_oid, op);
	} else if (r) {
	  if (!maybe_handle_cache(op, write_ordered, sobc, r, wait_oid, true))
	    osd->reply_op_error(op, r);
	} else if (sobc->obs.oi.is_whiteout()) {
	  osd->reply_op_error(op, -ENOENT);
	} else {
	  if (sobc->obs.oi.soid.get_key() != obc->obs.oi.soid.get_key() &&
		   sobc->obs.oi.soid.get_key() != obc->obs.oi.soid.oid.name &&
		   sobc->obs.oi.soid.oid.name != obc->obs.oi.soid.get_key()) {
	    dout(1) << " src_oid " << sobc->obs.oi.soid << " != "
		  << obc->obs.oi.soid << dendl;
	    osd->reply_op_error(op, -EINVAL);
	  } else if (is_degraded_or_backfilling_object(sobc->obs.oi.soid) ||
		   (check_src_targ(sobc->obs.oi.soid, obc->obs.oi.soid))) {
	    if (is_degraded_or_backfilling_object(sobc->obs.oi.soid)) {
	      wait_for_degraded_object(sobc->obs.oi.soid, op);
	    } else {
	      waiting_for_degraded_object[sobc->obs.oi.soid].push_back(op);
	      op->mark_delayed("waiting for degraded object");
	    }
	    dout(10) << " writes for " << obc->obs.oi.soid << " now blocked by "
		     << sobc->obs.oi.soid << dendl;
	    obc->blocked_by = sobc;
	    sobc->blocking.insert(obc);
	  } else {
	    dout(10) << " src_oid " << src_oid << " obc " << src_obc << dendl;
	    src_obc[src_oid] = sobc;
	    continue;
	  }
	}
	// Error cleanup below
      } else {
	continue;
      }
      // Error cleanup below
    } else {
      dout(10) << "no src oid specified for multi op " << osd_op << dendl;
      osd->reply_op_error(op, -EINVAL);
    }
    return;
  }

  // any SNAPDIR op needs to have all clones present.  treat them as
  // src_obc's so that we track references properly and clean up later.
  if (m->get_snapid() == CEPH_SNAPDIR) {
    for (vector<snapid_t>::iterator p = obc->ssc->snapset.clones.begin();
	 p != obc->ssc->snapset.clones.end();
	 ++p) {
      hobject_t clone_oid = obc->obs.oi.soid;
      clone_oid.snap = *p;
      if (!src_obc.count(clone_oid)) {
	if (is_unreadable_object(clone_oid)) {
	  wait_for_unreadable_object(clone_oid, op);
	  return;
	}

	ObjectContextRef sobc = get_object_context(clone_oid, false);
	if (!sobc) {
	  if (!maybe_handle_cache(op, write_ordered, sobc, -ENOENT, clone_oid, true))
	    osd->reply_op_error(op, -ENOENT);
	  return;
	} else {
	  dout(10) << " clone_oid " << clone_oid << " obc " << sobc << dendl;
	  src_obc[clone_oid] = sobc;
	  continue;
	}
	assert(0); // unreachable
      } else {
	continue;
      }
    }
  }

  OpContext *ctx = new OpContext(op, m->get_reqid(), m->ops, obc, this);

  if (!obc->obs.exists)
    ctx->snapset_obc = get_object_context(obc->obs.oi.soid.get_snapdir(), false);

  /* Due to obc caching, we might have a cached non-existent snapset_obc
   * for the snapdir.  If so, we can ignore it.  Subsequent parts of the
   * do_op pipeline make decisions based on whether snapset_obc is
   * populated.
   */
  if (ctx->snapset_obc && !ctx->snapset_obc->obs.exists)
    ctx->snapset_obc = ObjectContextRef();

  if (m->has_flag(CEPH_OSD_FLAG_SKIPRWLOCKS)) {
    dout(20) << __func__ << ": skipping rw locks" << dendl;
  } else if (m->get_flags() & CEPH_OSD_FLAG_FLUSH) {
    dout(20) << __func__ << ": part of flush, will ignore write lock" << dendl;

    // verify there is in fact a flush in progress
    // FIXME: we could make this a stronger test.
    map<hobject_t,FlushOpRef, hobject_t::BitwiseComparator>::iterator p = flush_ops.find(obc->obs.oi.soid);
    if (p == flush_ops.end()) {
      dout(10) << __func__ << " no flush in progress, aborting" << dendl;
      reply_ctx(ctx, -EINVAL);
      return;
    }
  } else if (!get_rw_locks(write_ordered, ctx)) {
    dout(20) << __func__ << " waiting for rw locks " << dendl;
    op->mark_delayed("waiting for rw locks");
    close_op_ctx(ctx, -EBUSY);
    return;
  }

  if (r) {
    dout(20) << __func__ << " returned an error: " << r << dendl;
    close_op_ctx(ctx, r);
    osd->reply_op_error(op, r);
    return;
  }

  if (m->has_flag(CEPH_OSD_FLAG_IGNORE_CACHE)) {
    ctx->ignore_cache = true;
  }

  if ((op->may_read()) && (obc->obs.oi.is_lost())) {
    // This object is lost. Reading from it returns an error.
    dout(20) << __func__ << ": object " << obc->obs.oi.soid
	     << " is lost" << dendl;
    reply_ctx(ctx, -ENFILE);
    return;
  }
  if (!op->may_write() &&
      !op->may_cache() &&
      (!obc->obs.exists ||
       ((m->get_snapid() != CEPH_SNAPDIR) &&
	obc->obs.oi.is_whiteout()))) {
    // copy the reqids for copy get on ENOENT
    if (m->ops[0].op.op == CEPH_OSD_OP_COPY_GET_CLASSIC ||
	m->ops[0].op.op == CEPH_OSD_OP_COPY_GET) {
      bool classic = false;
      if (m->ops[0].op.op == CEPH_OSD_OP_COPY_GET_CLASSIC) {
	classic = true;
      }
      fill_in_copy_get_noent(op, oid, m->ops[0], classic);
      close_op_ctx(ctx, -ENOENT);
      return;
    }
    reply_ctx(ctx, -ENOENT);
    return;
  }

  op->mark_started();
  ctx->src_obc.swap(src_obc);

  execute_ctx(ctx);
}

ReplicatedPG::cache_result_t ReplicatedPG::maybe_handle_cache_detail(
  OpRequestRef op,
  bool write_ordered,
  ObjectContextRef obc,
  int r, hobject_t missing_oid,
  bool must_promote,
  bool in_hit_set,
  ObjectContextRef *promote_obc)
{
  if (op &&
      op->get_req() &&
      op->get_req()->get_type() == CEPH_MSG_OSD_OP &&
      (static_cast<MOSDOp *>(op->get_req())->get_flags() &
       CEPH_OSD_FLAG_IGNORE_CACHE)) {
    dout(20) << __func__ << ": ignoring cache due to flag" << dendl;
    return cache_result_t::NOOP;
  }
  // return quickly if caching is not enabled
  if (pool.info.cache_mode == pg_pool_t::CACHEMODE_NONE)
    return cache_result_t::NOOP;

  must_promote = must_promote || op->need_promote();

  if (obc)
    dout(25) << __func__ << " " << obc->obs.oi << " "
	     << (obc->obs.exists ? "exists" : "DNE")
	     << " missing_oid " << missing_oid
	     << " must_promote " << (int)must_promote
	     << " in_hit_set " << (int)in_hit_set
	     << dendl;
  else
    dout(25) << __func__ << " (no obc)"
	     << " missing_oid " << missing_oid
	     << " must_promote " << (int)must_promote
	     << " in_hit_set " << (int)in_hit_set
	     << dendl;

  // if it is write-ordered and blocked, stop now
  if (obc.get() && obc->is_blocked() && write_ordered) {
    // we're already doing something with this object
    dout(20) << __func__ << " blocked on " << obc->obs.oi.soid << dendl;
    return cache_result_t::NOOP;
  }

  if (r == -ENOENT && missing_oid == hobject_t()) {
    // we know this object is logically absent (e.g., an undefined clone)
    return cache_result_t::NOOP;
  }

  if (obc.get() && obc->obs.exists) {
    osd->logger->inc(l_osd_op_cache_hit);
    return cache_result_t::NOOP;
  }

  if (missing_oid == hobject_t() && obc.get()) {
    missing_oid = obc->obs.oi.soid;
  }

  MOSDOp *m = static_cast<MOSDOp*>(op->get_req());
  const object_locator_t& oloc = m->get_object_locator();

  if (op->need_skip_handle_cache()) {
    return cache_result_t::NOOP;
  }

  // older versions do not proxy the feature bits.
  bool can_proxy_read = get_osdmap()->get_up_osd_features() &
    CEPH_FEATURE_OSD_PROXY_FEATURES;
  bool can_proxy_write = get_osdmap()->get_up_osd_features() &
    CEPH_FEATURE_OSD_PROXY_WRITE_FEATURES;
  OpRequestRef promote_op;

  switch (pool.info.cache_mode) {
  case pg_pool_t::CACHEMODE_WRITEBACK:
    if (agent_state &&
	agent_state->evict_mode == TierAgentState::EVICT_MODE_FULL) {
      if (!op->may_write() && !op->may_cache() &&
	  !write_ordered && !must_promote) {
	if (can_proxy_read) {
	  dout(20) << __func__ << " cache pool full, proxying read" << dendl;
	  do_proxy_read(op);
	  return cache_result_t::HANDLED_PROXY;
	} else {
	  dout(20) << __func__ << " cache pool full, redirect read" << dendl;
	  do_cache_redirect(op);
	  return cache_result_t::HANDLED_REDIRECT;
	}
	assert(0 == "unreachable");
      }
      dout(20) << __func__ << " cache pool full, waiting" << dendl;
      block_write_on_full_cache(missing_oid, op);
      return cache_result_t::BLOCKED_FULL;
    }

    if (!hit_set) {
      promote_object(obc, missing_oid, oloc, op, promote_obc);
      return cache_result_t::BLOCKED_PROMOTE;
    } else if (op->may_write() || op->may_cache()) {
      if (can_proxy_write && !must_promote) {
        do_proxy_write(op, missing_oid);
      } else {
	// promote if can't proxy the write
	promote_object(obc, missing_oid, oloc, op, promote_obc);
	return cache_result_t::BLOCKED_PROMOTE;
      }

      // Promote too?
      if (!op->need_skip_promote()) {
        maybe_promote(obc, missing_oid, oloc, in_hit_set,
	              pool.info.min_write_recency_for_promote,
		      OpRequestRef(),
		      promote_obc);
      }
      return cache_result_t::HANDLED_PROXY;
    } else {
      bool did_proxy_read = false;
      if (can_proxy_read && !must_promote) {
        do_proxy_read(op);
	did_proxy_read = true;
      } else {
        promote_op = op;   // for non-proxy case promote_object needs this
      }

      // Avoid duplicate promotion
      if (obc.get() && obc->is_blocked()) {
	if (!did_proxy_read) {
	  wait_for_blocked_object(obc->obs.oi.soid, op);
	}
	if (promote_obc)
	  *promote_obc = obc;
        return cache_result_t::BLOCKED_PROMOTE;
      }

      // Promote too?
      bool promoted = false;
      if (!op->need_skip_promote()) {
        promoted = maybe_promote(obc, missing_oid, oloc, in_hit_set,
                                 pool.info.min_read_recency_for_promote,
                                 promote_op, promote_obc);
      }
      if (!promoted && !did_proxy_read) {
	// redirect the op if it's not proxied and not promoting
	do_cache_redirect(op);
	return cache_result_t::HANDLED_REDIRECT;
      } else if (did_proxy_read) {
	return cache_result_t::HANDLED_PROXY;
      } else {
	assert(promoted);
	return cache_result_t::BLOCKED_PROMOTE;
      }
    }
    assert(0 == "unreachable");
    return cache_result_t::NOOP;

  case pg_pool_t::CACHEMODE_FORWARD:
    do_cache_redirect(op);
    return cache_result_t::HANDLED_REDIRECT;

  case pg_pool_t::CACHEMODE_READONLY:
    // TODO: clean this case up
    if (!obc.get() && r == -ENOENT) {
      // we don't have the object and op's a read
      promote_object(obc, missing_oid, oloc, op, promote_obc);
      return cache_result_t::BLOCKED_PROMOTE;
    }
    if (!r) { // it must be a write
      do_cache_redirect(op);
      return cache_result_t::HANDLED_REDIRECT;
    }
    // crap, there was a failure of some kind
    return cache_result_t::NOOP;

  case pg_pool_t::CACHEMODE_READFORWARD:
    // Do writeback to the cache tier for writes
    if (op->may_write() || write_ordered) {
      if (agent_state &&
	  agent_state->evict_mode == TierAgentState::EVICT_MODE_FULL) {
	dout(20) << __func__ << " cache pool full, waiting" << dendl;
	block_write_on_full_cache(missing_oid, op);
	return cache_result_t::BLOCKED_FULL;
      }
      promote_object(obc, missing_oid, oloc, op, promote_obc);
      return cache_result_t::BLOCKED_PROMOTE;
    }

    // If it is a read, we can read, we need to forward it
    do_cache_redirect(op);
    return cache_result_t::HANDLED_REDIRECT;

  case pg_pool_t::CACHEMODE_READPROXY:
    // Do writeback to the cache tier for writes
    if (op->may_write() || write_ordered) {
      if (agent_state &&
	  agent_state->evict_mode == TierAgentState::EVICT_MODE_FULL) {
	dout(20) << __func__ << " cache pool full, waiting" << dendl;
	block_write_on_full_cache(missing_oid, op);
	return cache_result_t::BLOCKED_FULL;
      }
      promote_object(obc, missing_oid, oloc, op, promote_obc);
      return cache_result_t::BLOCKED_PROMOTE;
    }

    // If it is a read, we can read, we need to proxy it
    do_proxy_read(op);
    return cache_result_t::HANDLED_PROXY;

  default:
    assert(0 == "unrecognized cache_mode");
  }
  return cache_result_t::NOOP;
}

bool ReplicatedPG::maybe_promote(ObjectContextRef obc,
				 const hobject_t& missing_oid,
				 const object_locator_t& oloc,
				 bool in_hit_set,
				 uint32_t recency,
				 OpRequestRef promote_op,
				 ObjectContextRef *promote_obc)
{
  dout(20) << __func__ << " missing_oid " << missing_oid
	   << "  in_hit_set " << in_hit_set << dendl;

  switch (recency) {
  case 0:
    promote_object(obc, missing_oid, oloc, promote_op, promote_obc);
    break;
  case 1:
    // Check if in the current hit set
    if (in_hit_set) {
      promote_object(obc, missing_oid, oloc, promote_op, promote_obc);
    } else {
      // not promoting
      return false;
    }
    break;
  default:
    if (in_hit_set) {
      promote_object(obc, missing_oid, oloc, promote_op);
    } else {
      // Check if in other hit sets
      map<time_t,HitSetRef>::iterator itor;
      bool in_other_hit_sets = false;
      unsigned max_in_memory_read = pool.info.min_read_recency_for_promote > 0 ? pool.info.min_read_recency_for_promote - 1 : 0;
      unsigned max_in_memory_write = pool.info.min_write_recency_for_promote > 0 ? pool.info.min_write_recency_for_promote - 1 : 0;
      unsigned max_in_memory = MAX(max_in_memory_read, max_in_memory_write);
      for (itor = agent_state->hit_set_map.begin(); itor != agent_state->hit_set_map.end() && max_in_memory--; ++itor) {
        if (obc.get()) {
          if (obc->obs.oi.soid != hobject_t() && itor->second->contains(obc->obs.oi.soid)) {
            in_other_hit_sets = true;
            break;
          }
        } else {
          if (missing_oid != hobject_t() && itor->second->contains(missing_oid)) {
            in_other_hit_sets = true;
            break;
          }
        }
      }
      if (in_other_hit_sets) {
        promote_object(obc, missing_oid, oloc, promote_op);
      } else {
	// not promoting
        return false;
      }
    }
    break;
  }

  return true;
}

void ReplicatedPG::do_cache_redirect(OpRequestRef op)
{
  MOSDOp *m = static_cast<MOSDOp*>(op->get_req());
  int flags = m->get_flags() & (CEPH_OSD_FLAG_ACK|CEPH_OSD_FLAG_ONDISK);
  MOSDOpReply *reply = new MOSDOpReply(m, -ENOENT,
				       get_osdmap()->get_epoch(), flags, false);
  request_redirect_t redir(m->get_object_locator(), pool.info.tier_of);
  reply->set_redirect(redir);
  dout(10) << "sending redirect to pool " << pool.info.tier_of << " for op "
	   << op << dendl;
  m->get_connection()->send_message(reply);
  return;
}

struct C_ProxyRead : public Context {
  ReplicatedPGRef pg;
  hobject_t oid;
  epoch_t last_peering_reset;
  ceph_tid_t tid;
  ReplicatedPG::ProxyReadOpRef prdop;
  utime_t start;
  C_ProxyRead(ReplicatedPG *p, hobject_t o, epoch_t lpr,
	     const ReplicatedPG::ProxyReadOpRef& prd)
    : pg(p), oid(o), last_peering_reset(lpr),
      tid(0), prdop(prd), start(ceph_clock_now(NULL))
  {}
  void finish(int r) {
    if (prdop->canceled)
      return;
    pg->lock();
    if (prdop->canceled) {
      pg->unlock();
      return;
    }
    if (last_peering_reset == pg->get_last_peering_reset()) {
      pg->finish_proxy_read(oid, tid, r);
      pg->osd->logger->tinc(l_osd_tier_r_lat, ceph_clock_now(NULL) - start);
    }
    pg->unlock();
  }
};

void ReplicatedPG::do_proxy_read(OpRequestRef op)
{
  MOSDOp *m = static_cast<MOSDOp*>(op->get_req());
  object_locator_t oloc(m->get_object_locator());
  oloc.pool = pool.info.tier_of;

  hobject_t soid(m->get_oid(),
		 m->get_object_locator().key,
		 m->get_snapid(),
		 m->get_pg().ps(),
		 m->get_object_locator().get_pool(),
		 m->get_object_locator().nspace);
  unsigned flags = CEPH_OSD_FLAG_IGNORE_CACHE | CEPH_OSD_FLAG_IGNORE_OVERLAY;

  // pass through some original flags that make sense.
  //  - leave out redirection and balancing flags since we are
  //    already proxying through the primary
  //  - leave off read/write/exec flags that are derived from the op
  flags |= m->get_flags() & (CEPH_OSD_FLAG_RWORDERED |
			     CEPH_OSD_FLAG_ORDERSNAP |
			     CEPH_OSD_FLAG_ENFORCE_SNAPC |
			     CEPH_OSD_FLAG_MAP_SNAP_CLONE);

  dout(10) << __func__ << " Start proxy read for " << *m << dendl;

  ProxyReadOpRef prdop(new ProxyReadOp(op, soid, m->ops));

  ObjectOperation obj_op;
  obj_op.dup(prdop->ops);

  if (pool.info.cache_mode == pg_pool_t::CACHEMODE_WRITEBACK &&
      (agent_state && agent_state->evict_mode != TierAgentState::EVICT_MODE_FULL)) {
    for (unsigned i = 0; i < obj_op.ops.size(); i++) {
      ceph_osd_op op = obj_op.ops[i].op;
      switch (op.op) {
	case CEPH_OSD_OP_READ:
	case CEPH_OSD_OP_SYNC_READ:
	case CEPH_OSD_OP_SPARSE_READ:
	  op.flags = (op.flags | CEPH_OSD_OP_FLAG_FADVISE_SEQUENTIAL) &
		       ~(CEPH_OSD_OP_FLAG_FADVISE_DONTNEED | CEPH_OSD_OP_FLAG_FADVISE_NOCACHE);
      }
    }
  }

  C_ProxyRead *fin = new C_ProxyRead(this, soid, get_last_peering_reset(),
				     prdop);
  ceph_tid_t tid = osd->objecter->read(
    soid.oid, oloc, obj_op,
    m->get_snapid(), NULL,
    flags, new C_OnFinisher(fin, &osd->objecter_finisher),
    &prdop->user_version,
    &prdop->data_offset,
    m->get_features());
  fin->tid = tid;
  prdop->objecter_tid = tid;
  proxyread_ops[tid] = prdop;
  in_progress_proxy_ops[soid].push_back(op);
}

void ReplicatedPG::finish_proxy_read(hobject_t oid, ceph_tid_t tid, int r)
{
  dout(10) << __func__ << " " << oid << " tid " << tid
	   << " " << cpp_strerror(r) << dendl;

  map<ceph_tid_t, ProxyReadOpRef>::iterator p = proxyread_ops.find(tid);
  if (p == proxyread_ops.end()) {
    dout(10) << __func__ << " no proxyread_op found" << dendl;
    return;
  }
  ProxyReadOpRef prdop = p->second;
  if (tid != prdop->objecter_tid) {
    dout(10) << __func__ << " tid " << tid << " != prdop " << prdop
	     << " tid " << prdop->objecter_tid << dendl;
    return;
  }
  if (oid != prdop->soid) {
    dout(10) << __func__ << " oid " << oid << " != prdop " << prdop
	     << " soid " << prdop->soid << dendl;
    return;
  }
  proxyread_ops.erase(tid);

  map<hobject_t, list<OpRequestRef>, hobject_t::BitwiseComparator>::iterator q = in_progress_proxy_ops.find(oid);
  if (q == in_progress_proxy_ops.end()) {
    dout(10) << __func__ << " no in_progress_proxy_ops found" << dendl;
    return;
  }
  assert(q->second.size());
  list<OpRequestRef>::iterator it = std::find(q->second.begin(),
                                              q->second.end(),
					      prdop->op);
  assert(it != q->second.end());
  OpRequestRef op = *it;
  q->second.erase(it);
  if (q->second.size() == 0) {
    in_progress_proxy_ops.erase(oid);
  }

  osd->logger->inc(l_osd_tier_proxy_read);

  MOSDOp *m = static_cast<MOSDOp*>(op->get_req());
  OpContext *ctx = new OpContext(op, m->get_reqid(), prdop->ops, this);
  ctx->reply = new MOSDOpReply(m, 0, get_osdmap()->get_epoch(), 0, false);
  ctx->user_at_version = prdop->user_version;
  ctx->data_off = prdop->data_offset;
  ctx->ignore_log_op_stats = true;
  complete_read_ctx(r, ctx);
}

void ReplicatedPG::kick_proxy_ops_blocked(hobject_t& soid)
{
  map<hobject_t, list<OpRequestRef>, hobject_t::BitwiseComparator>::iterator p = in_progress_proxy_ops.find(soid);
  if (p == in_progress_proxy_ops.end())
    return;

  list<OpRequestRef>& ls = p->second;
  dout(10) << __func__ << " " << soid << " requeuing " << ls.size() << " requests" << dendl;
  requeue_ops(ls);
  in_progress_proxy_ops.erase(p);
}

void ReplicatedPG::cancel_proxy_read(ProxyReadOpRef prdop)
{
  dout(10) << __func__ << " " << prdop->soid << dendl;
  prdop->canceled = true;

  // cancel objecter op, if we can
  if (prdop->objecter_tid) {
    osd->objecter->op_cancel(prdop->objecter_tid, -ECANCELED);
    for (uint32_t i = 0; i < prdop->ops.size(); i++) {
      prdop->ops[i].outdata.clear();
    }
    proxyread_ops.erase(prdop->objecter_tid);
    prdop->objecter_tid = 0;
  }
}

void ReplicatedPG::cancel_proxy_ops(bool requeue)
{
  dout(10) << __func__ << dendl;

  // cancel proxy reads
  map<ceph_tid_t, ProxyReadOpRef>::iterator p = proxyread_ops.begin();
  while (p != proxyread_ops.end()) {
    cancel_proxy_read((p++)->second);
  }

  // cancel proxy writes
  map<ceph_tid_t, ProxyWriteOpRef>::iterator q = proxywrite_ops.begin();
  while (q != proxywrite_ops.end()) {
    cancel_proxy_write((q++)->second);
  }

  if (requeue) {
    map<hobject_t, list<OpRequestRef>, hobject_t::BitwiseComparator>::iterator p =
      in_progress_proxy_ops.begin();
    while (p != in_progress_proxy_ops.end()) {
      list<OpRequestRef>& ls = p->second;
      dout(10) << __func__ << " " << p->first << " requeuing " << ls.size()
	       << " requests" << dendl;
      requeue_ops(ls);
      in_progress_proxy_ops.erase(p++);
    }
  } else {
    in_progress_proxy_ops.clear();
  }
}

struct C_ProxyWrite_Commit : public Context {
  ReplicatedPGRef pg;
  hobject_t oid;
  epoch_t last_peering_reset;
  ceph_tid_t tid;
  ReplicatedPG::ProxyWriteOpRef pwop;
  C_ProxyWrite_Commit(ReplicatedPG *p, hobject_t o, epoch_t lpr,
	              const ReplicatedPG::ProxyWriteOpRef& pw)
    : pg(p), oid(o), last_peering_reset(lpr),
      tid(0), pwop(pw)
  {}
  void finish(int r) {
    if (pwop->canceled)
      return;
    pg->lock();
    if (pwop->canceled) {
      pg->unlock();
      return;
    }
    if (last_peering_reset == pg->get_last_peering_reset()) {
      pg->finish_proxy_write(oid, tid, r);
    }
    pg->unlock();
  }
};

void ReplicatedPG::do_proxy_write(OpRequestRef op, const hobject_t& missing_oid)
{
  MOSDOp *m = static_cast<MOSDOp*>(op->get_req());
  object_locator_t oloc(m->get_object_locator());
  oloc.pool = pool.info.tier_of;
  SnapContext snapc(m->get_snap_seq(), m->get_snaps());

  hobject_t soid(m->get_oid(),
		 m->get_object_locator().key,
		 missing_oid.snap,
		 m->get_pg().ps(),
		 m->get_object_locator().get_pool(),
		 m->get_object_locator().nspace);
  unsigned flags = CEPH_OSD_FLAG_IGNORE_CACHE | CEPH_OSD_FLAG_IGNORE_OVERLAY;
  dout(10) << __func__ << " Start proxy write for " << *m << dendl;

  ProxyWriteOpRef pwop(new ProxyWriteOp(op, soid, m->ops, m->get_reqid()));
  pwop->ctx = new OpContext(op, m->get_reqid(), pwop->ops, this);
  pwop->mtime = m->get_mtime();

  ObjectOperation obj_op;
  obj_op.dup(pwop->ops);

  C_ProxyWrite_Commit *fin = new C_ProxyWrite_Commit(
      this, soid, get_last_peering_reset(), pwop);
  ceph_tid_t tid = osd->objecter->mutate(soid.oid, oloc, obj_op,
				         snapc, pwop->mtime,
					 flags, NULL,
					 new C_OnFinisher(fin, &osd->objecter_finisher),
				         &pwop->user_version,
					 pwop->reqid);
  fin->tid = tid;
  pwop->objecter_tid = tid;
  proxywrite_ops[tid] = pwop;
  in_progress_proxy_ops[soid].push_back(op);
}

void ReplicatedPG::finish_proxy_write(hobject_t oid, ceph_tid_t tid, int r)
{
  dout(10) << __func__ << " " << oid << " tid " << tid
	   << " " << cpp_strerror(r) << dendl;

  map<ceph_tid_t, ProxyWriteOpRef>::iterator p = proxywrite_ops.find(tid);
  if (p == proxywrite_ops.end()) {
    dout(10) << __func__ << " no proxywrite_op found" << dendl;
    return;
  }
  ProxyWriteOpRef pwop = p->second;
  assert(tid == pwop->objecter_tid);
  assert(oid == pwop->soid);

  proxywrite_ops.erase(tid);

  map<hobject_t, list<OpRequestRef> >::iterator q = in_progress_proxy_ops.find(oid);
  if (q == in_progress_proxy_ops.end()) {
    dout(10) << __func__ << " no in_progress_proxy_ops found" << dendl;
    delete pwop->ctx;
    pwop->ctx = NULL;
    return;
  }
  list<OpRequestRef>& in_progress_op = q->second;
  assert(in_progress_op.size());
  list<OpRequestRef>::iterator it = std::find(in_progress_op.begin(),
                                              in_progress_op.end(),
					      pwop->op);
  assert(it != in_progress_op.end());
  in_progress_op.erase(it);
  if (in_progress_op.size() == 0) {
    in_progress_proxy_ops.erase(oid);
  }

  osd->logger->inc(l_osd_tier_proxy_write);

  MOSDOp *m = static_cast<MOSDOp*>(pwop->op->get_req());
  assert(m != NULL);

  if (m->wants_ondisk() && !pwop->sent_disk) {
    // send commit.
    MOSDOpReply *reply = pwop->ctx->reply;
    if (reply)
      pwop->ctx->reply = NULL;
    else {
      reply = new MOSDOpReply(m, r, get_osdmap()->get_epoch(), 0, true);
      reply->set_reply_versions(eversion_t(), pwop->user_version);
    }
    reply->add_flags(CEPH_OSD_FLAG_ACK | CEPH_OSD_FLAG_ONDISK);
    dout(10) << " sending commit on " << pwop << " " << reply << dendl;
    osd->send_message_osd_client(reply, m->get_connection());
    pwop->sent_disk = true;
    pwop->ctx->op->mark_commit_sent();
  } else if (m->wants_ack() && !pwop->sent_ack && !pwop->sent_disk) {
    // send ack
    MOSDOpReply *reply = pwop->ctx->reply;
    if (reply)
      pwop->ctx->reply = NULL;
    else {
      reply = new MOSDOpReply(m, r, get_osdmap()->get_epoch(), 0, true);
      reply->set_reply_versions(eversion_t(), pwop->user_version);
    }
    reply->add_flags(CEPH_OSD_FLAG_ACK);
    dout(10) << " sending ack on " << pwop << " " << reply << dendl;
    osd->send_message_osd_client(reply, m->get_connection());
    pwop->sent_ack = true;
  }

  delete pwop->ctx;
  pwop->ctx = NULL;
}

void ReplicatedPG::cancel_proxy_write(ProxyWriteOpRef pwop)
{
  dout(10) << __func__ << " " << pwop->soid << dendl;
  pwop->canceled = true;

  // cancel objecter op, if we can
  if (pwop->objecter_tid) {
    osd->objecter->op_cancel(pwop->objecter_tid, -ECANCELED);
    delete pwop->ctx;
    pwop->ctx = NULL;
    proxywrite_ops.erase(pwop->objecter_tid);
    pwop->objecter_tid = 0;
  }
}

class PromoteCallback: public ReplicatedPG::CopyCallback {
  ObjectContextRef obc;
  ReplicatedPG *pg;
  utime_t start;
public:
  PromoteCallback(ObjectContextRef obc_, ReplicatedPG *pg_)
    : obc(obc_),
      pg(pg_),
      start(ceph_clock_now(NULL)) {}

  virtual void finish(ReplicatedPG::CopyCallbackResults results) {
    ReplicatedPG::CopyResults *results_data = results.get<1>();
    int r = results.get<0>();
    pg->finish_promote(r, results_data, obc);
    pg->osd->logger->tinc(l_osd_tier_promote_lat, ceph_clock_now(NULL) - start);
  }
};

void ReplicatedPG::promote_object(ObjectContextRef obc,
				  const hobject_t& missing_oid,
				  const object_locator_t& oloc,
				  OpRequestRef op,
				  ObjectContextRef *promote_obc)
{
  hobject_t hoid = obc ? obc->obs.oi.soid : missing_oid;
  assert(hoid != hobject_t());
  if (scrubber.write_blocked_by_scrub(hoid, get_sort_bitwise())) {
    dout(10) << __func__ << " " << hoid
	     << " blocked by scrub" << dendl;
    if (op) {
      waiting_for_active.push_back(op);
      dout(10) << __func__ << " " << hoid
	       << " placing op in waiting_for_active" << dendl;
    } else {
      dout(10) << __func__ << " " << hoid
	       << " no op, dropping on the floor" << dendl;
    }
    return;
  }
  if (!obc) { // we need to create an ObjectContext
    assert(missing_oid != hobject_t());
    obc = get_object_context(missing_oid, true);
  }
  if (promote_obc)
    *promote_obc = obc;

  /*
   * Before promote complete, if there are  proxy-reads for the object,
   * for this case we don't use DONTNEED.
   */
  unsigned src_fadvise_flags = LIBRADOS_OP_FLAG_FADVISE_SEQUENTIAL;
  map<hobject_t, list<OpRequestRef>, hobject_t::BitwiseComparator>::iterator q = in_progress_proxy_ops.find(obc->obs.oi.soid);
  if (q == in_progress_proxy_ops.end()) {
    src_fadvise_flags |= LIBRADOS_OP_FLAG_FADVISE_DONTNEED;
  }

  PromoteCallback *cb = new PromoteCallback(obc, this);
  object_locator_t my_oloc = oloc;
  my_oloc.pool = pool.info.tier_of;

  unsigned flags = CEPH_OSD_COPY_FROM_FLAG_IGNORE_OVERLAY |
                   CEPH_OSD_COPY_FROM_FLAG_IGNORE_CACHE |
                   CEPH_OSD_COPY_FROM_FLAG_MAP_SNAP_CLONE |
                   CEPH_OSD_COPY_FROM_FLAG_RWORDERED;
  start_copy(cb, obc, obc->obs.oi.soid, my_oloc, 0, flags,
	     obc->obs.oi.soid.snap == CEPH_NOSNAP,
	     src_fadvise_flags, 0);

  assert(obc->is_blocked());

  if (op)
    wait_for_blocked_object(obc->obs.oi.soid, op);
  info.stats.stats.sum.num_promote++;
}

void ReplicatedPG::execute_ctx(OpContext *ctx)
{
  dout(10) << __func__ << " " << ctx << dendl;
  ctx->reset_obs(ctx->obc);
  OpRequestRef op = ctx->op;
  MOSDOp *m = static_cast<MOSDOp*>(op->get_req());
  ObjectContextRef obc = ctx->obc;
  const hobject_t& soid = obc->obs.oi.soid;
  map<hobject_t,ObjectContextRef, hobject_t::BitwiseComparator>& src_obc = ctx->src_obc;

  // this method must be idempotent since we may call it several times
  // before we finally apply the resulting transaction.
  delete ctx->op_t;
  ctx->op_t = pgbackend->get_transaction();

  if (op->may_write() || op->may_cache()) {
    // snap
    if (!(m->has_flag(CEPH_OSD_FLAG_ENFORCE_SNAPC)) &&
	pool.info.is_pool_snaps_mode()) {
      // use pool's snapc
      ctx->snapc = pool.snapc;
    } else {
      // client specified snapc
      ctx->snapc.seq = m->get_snap_seq();
      ctx->snapc.snaps = m->get_snaps();
    }
    if ((m->has_flag(CEPH_OSD_FLAG_ORDERSNAP)) &&
	ctx->snapc.seq < obc->ssc->snapset.seq) {
      dout(10) << " ORDERSNAP flag set and snapc seq " << ctx->snapc.seq
	       << " < snapset seq " << obc->ssc->snapset.seq
	       << " on " << obc->obs.oi.soid << dendl;
      reply_ctx(ctx, -EOLDSNAPC);
      return;
    }

    // version
    ctx->at_version = get_next_version();
    ctx->mtime = m->get_mtime();

    dout(10) << "do_op " << soid << " " << ctx->ops
	     << " ov " << obc->obs.oi.version << " av " << ctx->at_version 
	     << " snapc " << ctx->snapc
	     << " snapset " << obc->ssc->snapset
	     << dendl;  
  } else {
    dout(10) << "do_op " << soid << " " << ctx->ops
	     << " ov " << obc->obs.oi.version
	     << dendl;  
  }

  if (!ctx->user_at_version)
    ctx->user_at_version = obc->obs.oi.user_version;
  dout(30) << __func__ << " user_at_version " << ctx->user_at_version << dendl;

  if (op->may_read()) {
    dout(10) << " taking ondisk_read_lock" << dendl;
    obc->ondisk_read_lock();
  }
  for (map<hobject_t,ObjectContextRef, hobject_t::BitwiseComparator>::iterator p = src_obc.begin(); p != src_obc.end(); ++p) {
    dout(10) << " taking ondisk_read_lock for src " << p->first << dendl;
    p->second->ondisk_read_lock();
  }

  {
#ifdef WITH_LTTNG
    osd_reqid_t reqid = ctx->op->get_reqid();
#endif
    tracepoint(osd, prepare_tx_enter, reqid.name._type,
        reqid.name._num, reqid.tid, reqid.inc);
  }

  int result = prepare_transaction(ctx);

  {
#ifdef WITH_LTTNG
    osd_reqid_t reqid = ctx->op->get_reqid();
#endif
    tracepoint(osd, prepare_tx_exit, reqid.name._type,
        reqid.name._num, reqid.tid, reqid.inc);
  }

  if (op->may_read()) {
    dout(10) << " dropping ondisk_read_lock" << dendl;
    obc->ondisk_read_unlock();
  }
  for (map<hobject_t,ObjectContextRef, hobject_t::BitwiseComparator>::iterator p = src_obc.begin(); p != src_obc.end(); ++p) {
    dout(10) << " dropping ondisk_read_lock for src " << p->first << dendl;
    p->second->ondisk_read_unlock();
  }

  if (result == -EINPROGRESS) {
    // come back later.
    return;
  }

  if (result == -EAGAIN) {
    // clean up after the ctx
    close_op_ctx(ctx, result);
    return;
  }

  bool successful_write = !ctx->op_t->empty() && op->may_write() && result >= 0;
  // prepare the reply
  ctx->reply = new MOSDOpReply(m, 0, get_osdmap()->get_epoch(), 0,
			       successful_write);

  // Write operations aren't allowed to return a data payload because
  // we can't do so reliably. If the client has to resend the request
  // and it has already been applied, we will return 0 with no
  // payload.  Non-deterministic behavior is no good.  However, it is
  // possible to construct an operation that does a read, does a guard
  // check (e.g., CMPXATTR), and then a write.  Then we either succeed
  // with the write, or return a CMPXATTR and the read value.
  if (successful_write) {
    // write.  normalize the result code.
    dout(20) << " zeroing write result code " << result << dendl;
    result = 0;
  }
  ctx->reply->set_result(result);

  // read or error?
  if (ctx->op_t->empty() || result < 0) {
    // finish side-effects
    if (result == 0)
      do_osd_op_effects(ctx, m->get_connection());

    if (ctx->pending_async_reads.empty()) {
      complete_read_ctx(result, ctx);
    } else {
      in_progress_async_reads.push_back(make_pair(op, ctx));
      ctx->start_async_reads(this);
    }

    return;
  }

  ctx->reply->set_reply_versions(ctx->at_version, ctx->user_at_version);

  assert(op->may_write() || op->may_cache());

  // trim log?
  calc_trim_to();

  // verify that we are doing this in order?
  if (cct->_conf->osd_debug_op_order && m->get_source().is_client() &&
      !pool.info.is_tier() && !pool.info.has_tiers()) {
    map<client_t,ceph_tid_t>& cm = debug_op_order[obc->obs.oi.soid];
    ceph_tid_t t = m->get_tid();
    client_t n = m->get_source().num();
    map<client_t,ceph_tid_t>::iterator p = cm.find(n);
    if (p == cm.end()) {
      dout(20) << " op order client." << n << " tid " << t << " (first)" << dendl;
      cm[n] = t;
    } else {
      dout(20) << " op order client." << n << " tid " << t << " last was " << p->second << dendl;
      if (p->second > t) {
	derr << "bad op order, already applied " << p->second << " > this " << t << dendl;
	assert(0 == "out of order op");
      }
      p->second = t;
    }
  }

  // issue replica writes
  ceph_tid_t rep_tid = osd->get_tid();
  RepGather *repop = new_repop(ctx, obc, rep_tid);  // new repop claims our obc, src_obc refs
  // note: repop now owns ctx AND ctx->op

  repop->src_obc.swap(src_obc); // and src_obc.

  issue_repop(repop);

  eval_repop(repop);
  repop->put();
}

void ReplicatedPG::reply_ctx(OpContext *ctx, int r)
{
  if (ctx->op)
    osd->reply_op_error(ctx->op, r);
  close_op_ctx(ctx, r);
}

void ReplicatedPG::reply_ctx(OpContext *ctx, int r, eversion_t v, version_t uv)
{
  if (ctx->op)
    osd->reply_op_error(ctx->op, r, v, uv);
  close_op_ctx(ctx, r);
}

void ReplicatedPG::log_op_stats(OpContext *ctx)
{
  OpRequestRef op = ctx->op;
  MOSDOp *m = static_cast<MOSDOp*>(op->get_req());

  utime_t now = ceph_clock_now(cct);
  utime_t latency = now;
  latency -= ctx->op->get_req()->get_recv_stamp();
  utime_t process_latency = now;
  process_latency -= ctx->op->get_dequeued_time();

  utime_t rlatency;
  if (ctx->readable_stamp != utime_t()) {
    rlatency = ctx->readable_stamp;
    rlatency -= ctx->op->get_req()->get_recv_stamp();
  }

  uint64_t inb = ctx->bytes_written;
  uint64_t outb = ctx->bytes_read;

  osd->logger->inc(l_osd_op);

  osd->logger->inc(l_osd_op_outb, outb);
  osd->logger->inc(l_osd_op_inb, inb);
  osd->logger->tinc(l_osd_op_lat, latency);
  osd->logger->tinc(l_osd_op_process_lat, process_latency);

  if (op->may_read() && op->may_write()) {
    osd->logger->inc(l_osd_op_rw);
    osd->logger->inc(l_osd_op_rw_inb, inb);
    osd->logger->inc(l_osd_op_rw_outb, outb);
    osd->logger->tinc(l_osd_op_rw_lat, latency);
    osd->logger->tinc(l_osd_op_rw_process_lat, process_latency);
    if (rlatency != utime_t())
      osd->logger->tinc(l_osd_op_rw_rlat, rlatency);
  } else if (op->may_read()) {
    osd->logger->inc(l_osd_op_r);
    osd->logger->inc(l_osd_op_r_outb, outb);
    osd->logger->tinc(l_osd_op_r_lat, latency);
    osd->logger->tinc(l_osd_op_r_process_lat, process_latency);
  } else if (op->may_write() || op->may_cache()) {
    osd->logger->inc(l_osd_op_w);
    osd->logger->inc(l_osd_op_w_inb, inb);
    osd->logger->tinc(l_osd_op_w_lat, latency);
    osd->logger->tinc(l_osd_op_w_process_lat, process_latency);
    if (rlatency != utime_t())
      osd->logger->tinc(l_osd_op_w_rlat, rlatency);
  } else
    assert(0);

  dout(15) << "log_op_stats " << *m
	   << " inb " << inb
	   << " outb " << outb
	   << " rlat " << rlatency
	   << " lat " << latency << dendl;
}

void ReplicatedPG::do_sub_op(OpRequestRef op)
{
  MOSDSubOp *m = static_cast<MOSDSubOp*>(op->get_req());
  assert(have_same_or_newer_map(m->map_epoch));
  assert(m->get_type() == MSG_OSD_SUBOP);
  dout(15) << "do_sub_op " << *op->get_req() << dendl;

  OSDOp *first = NULL;
  if (m->ops.size() >= 1) {
    first = &m->ops[0];
  }

  if (!is_peered()) {
    waiting_for_peered.push_back(op);
    op->mark_delayed("waiting for active");
    return;
  }

  if (first) {
    switch (first->op.op) {
    case CEPH_OSD_OP_DELETE:
      sub_op_remove(op);
      return;
    case CEPH_OSD_OP_SCRUB_RESERVE:
      sub_op_scrub_reserve(op);
      return;
    case CEPH_OSD_OP_SCRUB_UNRESERVE:
      sub_op_scrub_unreserve(op);
      return;
    case CEPH_OSD_OP_SCRUB_STOP:
      sub_op_scrub_stop(op);
      return;
    case CEPH_OSD_OP_SCRUB_MAP:
      sub_op_scrub_map(op);
      return;
    }
  }
}

void ReplicatedPG::do_sub_op_reply(OpRequestRef op)
{
  MOSDSubOpReply *r = static_cast<MOSDSubOpReply *>(op->get_req());
  assert(r->get_type() == MSG_OSD_SUBOPREPLY);
  if (r->ops.size() >= 1) {
    OSDOp& first = r->ops[0];
    switch (first.op.op) {
    case CEPH_OSD_OP_SCRUB_RESERVE:
      sub_op_scrub_reserve_reply(op);
      return;
    }
  }
}

void ReplicatedPG::do_scan(
  OpRequestRef op,
  ThreadPool::TPHandle &handle)
{
  MOSDPGScan *m = static_cast<MOSDPGScan*>(op->get_req());
  assert(m->get_type() == MSG_OSD_PG_SCAN);
  dout(10) << "do_scan " << *m << dendl;

  op->mark_started();

  switch (m->op) {
  case MOSDPGScan::OP_SCAN_GET_DIGEST:
    {
      double ratio, full_ratio;
      if (osd->too_full_for_backfill(&ratio, &full_ratio)) {
	dout(1) << __func__ << ": Canceling backfill, current usage is "
		<< ratio << ", which exceeds " << full_ratio << dendl;
	queue_peering_event(
	  CephPeeringEvtRef(
	    new CephPeeringEvt(
	      get_osdmap()->get_epoch(),
	      get_osdmap()->get_epoch(),
	      BackfillTooFull())));
	return;
      }

      BackfillInterval bi;
      bi.begin = m->begin;
      // No need to flush, there won't be any in progress writes occuring
      // past m->begin
      scan_range(
	cct->_conf->osd_backfill_scan_min,
	cct->_conf->osd_backfill_scan_max,
	&bi,
	handle);
      MOSDPGScan *reply = new MOSDPGScan(
	MOSDPGScan::OP_SCAN_DIGEST,
	pg_whoami,
	get_osdmap()->get_epoch(), m->query_epoch,
	spg_t(info.pgid.pgid, get_primary().shard), bi.begin, bi.end);
      ::encode(bi.objects, reply->get_data());
      osd->send_message_osd_cluster(reply, m->get_connection());
    }
    break;

  case MOSDPGScan::OP_SCAN_DIGEST:
    {
      pg_shard_t from = m->from;

      // Check that from is in backfill_targets vector
      assert(is_backfill_targets(from));

      BackfillInterval& bi = peer_backfill_info[from];
      bi.begin = m->begin;
      bi.end = m->end;
      bufferlist::iterator p = m->get_data().begin();

      // take care to preserve ordering!
      bi.clear_objects();
      ::decode_noclear(bi.objects, p);

      if (waiting_on_backfill.erase(from)) {
	if (waiting_on_backfill.empty()) {
	  assert(peer_backfill_info.size() == backfill_targets.size());
	  finish_recovery_op(hobject_t::get_max());
	}
      } else {
	// we canceled backfill for a while due to a too full, and this
	// is an extra response from a non-too-full peer
      }
    }
    break;
  }
}

void ReplicatedPG::do_backfill(OpRequestRef op)
{
  MOSDPGBackfill *m = static_cast<MOSDPGBackfill*>(op->get_req());
  assert(m->get_type() == MSG_OSD_PG_BACKFILL);
  dout(10) << "do_backfill " << *m << dendl;

  op->mark_started();

  switch (m->op) {
  case MOSDPGBackfill::OP_BACKFILL_FINISH:
    {
      assert(cct->_conf->osd_kill_backfill_at != 1);

      MOSDPGBackfill *reply = new MOSDPGBackfill(
	MOSDPGBackfill::OP_BACKFILL_FINISH_ACK,
	get_osdmap()->get_epoch(),
	m->query_epoch,
	spg_t(info.pgid.pgid, primary.shard));
      reply->set_priority(cct->_conf->osd_recovery_op_priority);
      osd->send_message_osd_cluster(reply, m->get_connection());
      queue_peering_event(
	CephPeeringEvtRef(
	  new CephPeeringEvt(
	    get_osdmap()->get_epoch(),
	    get_osdmap()->get_epoch(),
	    RecoveryDone())));
    }
    // fall-thru

  case MOSDPGBackfill::OP_BACKFILL_PROGRESS:
    {
      assert(cct->_conf->osd_kill_backfill_at != 2);

      info.set_last_backfill(m->last_backfill, get_sort_bitwise());
      if (m->compat_stat_sum) {
	info.stats.stats = m->stats.stats; // Previously, we only sent sum
      } else {
	info.stats = m->stats;
      }

      ObjectStore::Transaction *t = new ObjectStore::Transaction;
      dirty_info = true;
      write_if_dirty(*t);
      int tr = osd->store->queue_transaction_and_cleanup(osr.get(), t);
      assert(tr == 0);
    }
    break;

  case MOSDPGBackfill::OP_BACKFILL_FINISH_ACK:
    {
      assert(is_primary());
      assert(cct->_conf->osd_kill_backfill_at != 3);
      finish_recovery_op(hobject_t::get_max());
    }
    break;
  }
}

ReplicatedPG::RepGather *ReplicatedPG::trim_object(const hobject_t &coid)
{
  // load clone info
  bufferlist bl;
  ObjectContextRef obc = get_object_context(coid, false, NULL);
  if (!obc) {
    derr << __func__ << "could not find coid " << coid << dendl;
    assert(0);
  }
  assert(obc->ssc);

  if (!obc->get_snaptrimmer_write()) {
    dout(10) << __func__ << ": Unable to get a wlock on " << coid << dendl;
    return NULL;
  }

  hobject_t snapoid(
    coid.oid, coid.get_key(),
    obc->ssc->snapset.head_exists ? CEPH_NOSNAP:CEPH_SNAPDIR, coid.get_hash(),
    info.pgid.pool(), coid.get_namespace());
  ObjectContextRef snapset_obc = get_object_context(snapoid, false);

  if (!snapset_obc->get_snaptrimmer_write()) {
    dout(10) << __func__ << ": Unable to get a wlock on " << snapoid << dendl;
    list<OpRequestRef> to_wake;
    bool requeue_recovery = false;
    bool requeue_snaptrimmer = false;
    obc->put_write(&to_wake, &requeue_recovery, &requeue_snaptrimmer);
    assert(to_wake.empty());
    assert(!requeue_recovery);
    return NULL;
  }

  object_info_t &coi = obc->obs.oi;
  set<snapid_t> old_snaps(coi.snaps.begin(), coi.snaps.end());
  if (old_snaps.empty()) {
    osd->clog->error() << __func__ << " No object info snaps for " << coid << "\n";
    return NULL;
  }

  SnapSet& snapset = obc->ssc->snapset;

  dout(10) << coid << " old_snaps " << old_snaps
	   << " old snapset " << snapset << dendl;
  if (snapset.seq == 0) {
    osd->clog->error() << __func__ << " No snapset.seq for " << coid << "\n";
    return NULL;
  }

  RepGather *repop = simple_repop_create(obc);
  OpContext *ctx = repop->ctx;
  ctx->snapset_obc = snapset_obc;
  ctx->lock_to_release = OpContext::W_LOCK;
  ctx->release_snapset_obc = true;
  ctx->at_version = get_next_version();

  PGBackend::PGTransaction *t = ctx->op_t;
  set<snapid_t> new_snaps;
  for (set<snapid_t>::iterator i = old_snaps.begin();
       i != old_snaps.end();
       ++i) {
    if (!pool.info.is_removed_snap(*i))
      new_snaps.insert(*i);
  }

  if (new_snaps.empty()) {
    // remove clone
    dout(10) << coid << " snaps " << old_snaps << " -> "
	     << new_snaps << " ... deleting" << dendl;

    // ...from snapset
    snapid_t last = coid.snap;
    vector<snapid_t>::iterator p;
    for (p = snapset.clones.begin(); p != snapset.clones.end(); ++p)
      if (*p == last)
	break;
    if (p == snapset.clones.end()) {
      osd->clog->error() << __func__ << " Snap " << coid.snap << " not in clones" << "\n";
      return NULL;
    }

    ctx->delta_stats.num_bytes -= snapset.get_clone_bytes(last);

    if (p != snapset.clones.begin()) {
      // not the oldest... merge overlap into next older clone
      vector<snapid_t>::iterator n = p - 1;
      hobject_t prev_coid = coid;
      prev_coid.snap = *n;
      bool adjust_prev_bytes = is_present_clone(prev_coid);

      if (adjust_prev_bytes)
	ctx->delta_stats.num_bytes -= snapset.get_clone_bytes(*n);

      snapset.clone_overlap[*n].intersection_of(
	snapset.clone_overlap[*p]);

      if (adjust_prev_bytes)
	ctx->delta_stats.num_bytes += snapset.get_clone_bytes(*n);
    }
    ctx->delta_stats.num_objects--;
    if (coi.is_dirty())
      ctx->delta_stats.num_objects_dirty--;
    if (coi.is_omap())
      ctx->delta_stats.num_objects_omap--;
    if (coi.is_whiteout()) {
      dout(20) << __func__ << " trimming whiteout on " << coid << dendl;
      ctx->delta_stats.num_whiteouts--;
    }
    ctx->delta_stats.num_object_clones--;
    if (coi.is_cache_pinned())
      ctx->delta_stats.num_objects_pinned--;
    obc->obs.exists = false;

    snapset.clones.erase(p);
    snapset.clone_overlap.erase(last);
    snapset.clone_size.erase(last);
	
    ctx->log.push_back(
      pg_log_entry_t(
	pg_log_entry_t::DELETE,
	coid,
	ctx->at_version,
	ctx->obs->oi.version,
	0,
	osd_reqid_t(),
	ctx->mtime)
      );
    if (pool.info.require_rollback()) {
      set<snapid_t> snaps(
	ctx->obc->obs.oi.snaps.begin(),
	ctx->obc->obs.oi.snaps.end());
      ctx->log.back().mod_desc.update_snaps(snaps);
      if (ctx->log.back().mod_desc.rmobject(ctx->at_version.version)) {
	t->stash(coid, ctx->at_version.version);
      } else {
	t->remove(coid);
      }
    } else {
      t->remove(coid);
      ctx->log.back().mod_desc.mark_unrollbackable();
    }
    ctx->at_version.version++;
  } else {
    // save adjusted snaps for this object
    dout(10) << coid << " snaps " << old_snaps
	     << " -> " << new_snaps << dendl;
    coi.snaps = vector<snapid_t>(new_snaps.rbegin(), new_snaps.rend());

    coi.prior_version = coi.version;
    coi.version = ctx->at_version;
    bl.clear();
    ::encode(coi, bl);
    setattr_maybe_cache(ctx->obc, ctx, t, OI_ATTR, bl);

    ctx->log.push_back(
      pg_log_entry_t(
	pg_log_entry_t::MODIFY,
	coid,
	coi.version,
	coi.prior_version,
	0,
	osd_reqid_t(),
	ctx->mtime)
      );
    if (pool.info.require_rollback()) {
      set<string> changing;
      changing.insert(OI_ATTR);
      ctx->obc->fill_in_setattrs(changing, &(ctx->log.back().mod_desc));
      set<snapid_t> snaps(
	ctx->obc->obs.oi.snaps.begin(),
	ctx->obc->obs.oi.snaps.end());
      ctx->log.back().mod_desc.update_snaps(old_snaps);
    } else {
      ctx->log.back().mod_desc.mark_unrollbackable();
    }
    
    ::encode(coi.snaps, ctx->log.back().snaps);
    ctx->at_version.version++;
  }

  // save head snapset
  dout(10) << coid << " new snapset " << snapset << dendl;

  if (snapset.clones.empty() && !snapset.head_exists) {
    dout(10) << coid << " removing " << snapoid << dendl;
    ctx->log.push_back(
      pg_log_entry_t(
	pg_log_entry_t::DELETE,
	snapoid,
	ctx->at_version,
	ctx->snapset_obc->obs.oi.version,
	0,
	osd_reqid_t(),
	ctx->mtime)
      );

    ctx->snapset_obc->obs.exists = false;
    
    if (pool.info.require_rollback()) {
      if (ctx->log.back().mod_desc.rmobject(ctx->at_version.version)) {
	t->stash(snapoid, ctx->at_version.version);
      } else {
	t->remove(snapoid);
      }
    } else {
      t->remove(snapoid);
      ctx->log.back().mod_desc.mark_unrollbackable();
    }
  } else {
    dout(10) << coid << " filtering snapset on " << snapoid << dendl;
    snapset.filter(pool.info);
    dout(10) << coid << " writing updated snapset on " << snapoid
	     << ", snapset is " << snapset << dendl;
    ctx->log.push_back(
      pg_log_entry_t(
	pg_log_entry_t::MODIFY,
	snapoid,
	ctx->at_version,
	ctx->snapset_obc->obs.oi.version,
	0,
	osd_reqid_t(),
	ctx->mtime)
      );

    ctx->snapset_obc->obs.oi.prior_version =
      ctx->snapset_obc->obs.oi.version;
    ctx->snapset_obc->obs.oi.version = ctx->at_version;

    map <string, bufferlist> attrs;
    bl.clear();
    ::encode(snapset, bl);
    attrs[SS_ATTR].claim(bl);

    bl.clear();
    ::encode(ctx->snapset_obc->obs.oi, bl);
    attrs[OI_ATTR].claim(bl);
    setattrs_maybe_cache(ctx->snapset_obc, ctx, t, attrs);

    if (pool.info.require_rollback()) {
      set<string> changing;
      changing.insert(OI_ATTR);
      changing.insert(SS_ATTR);
      ctx->snapset_obc->fill_in_setattrs(changing, &(ctx->log.back().mod_desc));
    } else {
      ctx->log.back().mod_desc.mark_unrollbackable();
    }
  }

  return repop;
}

void ReplicatedPG::snap_trimmer(epoch_t queued)
{
  if (g_conf->osd_snap_trim_sleep > 0) {
    unlock();
    utime_t t;
    t.set_from_double(g_conf->osd_snap_trim_sleep);
    t.sleep();
    lock();
    dout(20) << __func__ << " slept for " << t << dendl;
  }
  if (deleting || pg_has_reset_since(queued)) {
    return;
  }
  snap_trim_queued = false;
  dout(10) << "snap_trimmer entry" << dendl;
  if (is_primary()) {
    if (scrubber.active) {
      dout(10) << " scrubbing, will requeue snap_trimmer after" << dendl;
      scrubber.queue_snap_trim = true;
      return;
    }

    dout(10) << "snap_trimmer posting" << dendl;
    snap_trimmer_machine.process_event(SnapTrim());

    if (snap_trimmer_machine.need_share_pg_info) {
      dout(10) << "snap_trimmer share_pg_info" << dendl;
      snap_trimmer_machine.need_share_pg_info = false;
      share_pg_info();
    }
  } else if (is_active() && 
	     last_complete_ondisk.epoch > info.history.last_epoch_started) {
    // replica collection trimming
    snap_trimmer_machine.process_event(SnapTrim());
  }
  return;
}

int ReplicatedPG::do_xattr_cmp_u64(int op, __u64 v1, bufferlist& xattr)
{
  __u64 v2;

  string v2s(xattr.c_str(), xattr.length());
  if (v2s.length())
    v2 = strtoull(v2s.c_str(), NULL, 10);
  else
    v2 = 0;

  dout(20) << "do_xattr_cmp_u64 '" << v1 << "' vs '" << v2 << "' op " << op << dendl;

  switch (op) {
  case CEPH_OSD_CMPXATTR_OP_EQ:
    return (v1 == v2);
  case CEPH_OSD_CMPXATTR_OP_NE:
    return (v1 != v2);
  case CEPH_OSD_CMPXATTR_OP_GT:
    return (v1 > v2);
  case CEPH_OSD_CMPXATTR_OP_GTE:
    return (v1 >= v2);
  case CEPH_OSD_CMPXATTR_OP_LT:
    return (v1 < v2);
  case CEPH_OSD_CMPXATTR_OP_LTE:
    return (v1 <= v2);
  default:
    return -EINVAL;
  }
}

int ReplicatedPG::do_xattr_cmp_str(int op, string& v1s, bufferlist& xattr)
{
  string v2s(xattr.c_str(), xattr.length());

  dout(20) << "do_xattr_cmp_str '" << v1s << "' vs '" << v2s << "' op " << op << dendl;

  switch (op) {
  case CEPH_OSD_CMPXATTR_OP_EQ:
    return (v1s.compare(v2s) == 0);
  case CEPH_OSD_CMPXATTR_OP_NE:
    return (v1s.compare(v2s) != 0);
  case CEPH_OSD_CMPXATTR_OP_GT:
    return (v1s.compare(v2s) > 0);
  case CEPH_OSD_CMPXATTR_OP_GTE:
    return (v1s.compare(v2s) >= 0);
  case CEPH_OSD_CMPXATTR_OP_LT:
    return (v1s.compare(v2s) < 0);
  case CEPH_OSD_CMPXATTR_OP_LTE:
    return (v1s.compare(v2s) <= 0);
  default:
    return -EINVAL;
  }
}

// ========================================================================
// low level osd ops

int ReplicatedPG::do_tmap2omap(OpContext *ctx, unsigned flags)
{
  dout(20) << " convert tmap to omap for " << ctx->new_obs.oi.soid << dendl;
  bufferlist header, vals;
  int r = _get_tmap(ctx, &header, &vals);
  if (r < 0) {
    if (r == -ENODATA && (flags & CEPH_OSD_TMAP2OMAP_NULLOK))
      r = 0;
    return r;
  }

  vector<OSDOp> ops(3);

  ops[0].op.op = CEPH_OSD_OP_TRUNCATE;
  ops[0].op.extent.offset = 0;
  ops[0].op.extent.length = 0;

  ops[1].op.op = CEPH_OSD_OP_OMAPSETHEADER;
  ops[1].indata.claim(header);

  ops[2].op.op = CEPH_OSD_OP_OMAPSETVALS;
  ops[2].indata.claim(vals);

  return do_osd_ops(ctx, ops);
}

int ReplicatedPG::do_tmapup_slow(OpContext *ctx, bufferlist::iterator& bp, OSDOp& osd_op,
				    bufferlist& bl)
{
  // decode
  bufferlist header;
  map<string, bufferlist> m;
  if (bl.length()) {
    bufferlist::iterator p = bl.begin();
    ::decode(header, p);
    ::decode(m, p);
    assert(p.end());
  }

  // do the update(s)
  while (!bp.end()) {
    __u8 op;
    string key;
    ::decode(op, bp);

    switch (op) {
    case CEPH_OSD_TMAP_SET: // insert key
      {
	::decode(key, bp);
	bufferlist data;
	::decode(data, bp);
	m[key] = data;
      }
      break;
    case CEPH_OSD_TMAP_RM: // remove key
      ::decode(key, bp);
      if (!m.count(key)) {
	return -ENOENT;
      }
      m.erase(key);
      break;
    case CEPH_OSD_TMAP_RMSLOPPY: // remove key
      ::decode(key, bp);
      m.erase(key);
      break;
    case CEPH_OSD_TMAP_HDR: // update header
      {
	::decode(header, bp);
      }
      break;
    default:
      return -EINVAL;
    }
  }

  // reencode
  bufferlist obl;
  ::encode(header, obl);
  ::encode(m, obl);

  // write it out
  vector<OSDOp> nops(1);
  OSDOp& newop = nops[0];
  newop.op.op = CEPH_OSD_OP_WRITEFULL;
  newop.op.extent.offset = 0;
  newop.op.extent.length = obl.length();
  newop.indata = obl;
  do_osd_ops(ctx, nops);
  osd_op.outdata.claim(newop.outdata);
  return 0;
}

int ReplicatedPG::do_tmapup(OpContext *ctx, bufferlist::iterator& bp, OSDOp& osd_op)
{
  bufferlist::iterator orig_bp = bp;
  int result = 0;
  if (bp.end()) {
    dout(10) << "tmapup is a no-op" << dendl;
  } else {
    // read the whole object
    vector<OSDOp> nops(1);
    OSDOp& newop = nops[0];
    newop.op.op = CEPH_OSD_OP_READ;
    newop.op.extent.offset = 0;
    newop.op.extent.length = 0;
    do_osd_ops(ctx, nops);

    dout(10) << "tmapup read " << newop.outdata.length() << dendl;

    dout(30) << " starting is \n";
    newop.outdata.hexdump(*_dout);
    *_dout << dendl;

    bufferlist::iterator ip = newop.outdata.begin();
    bufferlist obl;

    dout(30) << "the update command is: \n";
    osd_op.indata.hexdump(*_dout);
    *_dout << dendl;

    // header
    bufferlist header;
    __u32 nkeys = 0;
    if (newop.outdata.length()) {
      ::decode(header, ip);
      ::decode(nkeys, ip);
    }
    dout(10) << "tmapup header " << header.length() << dendl;

    if (!bp.end() && *bp == CEPH_OSD_TMAP_HDR) {
      ++bp;
      ::decode(header, bp);
      dout(10) << "tmapup new header " << header.length() << dendl;
    }

    ::encode(header, obl);

    dout(20) << "tmapup initial nkeys " << nkeys << dendl;

    // update keys
    bufferlist newkeydata;
    string nextkey, last_in_key;
    bufferlist nextval;
    bool have_next = false;
    if (!ip.end()) {
      have_next = true;
      ::decode(nextkey, ip);
      ::decode(nextval, ip);
    }
    result = 0;
    while (!bp.end() && !result) {
      __u8 op;
      string key;
      try {
	::decode(op, bp);
	::decode(key, bp);
      }
      catch (buffer::error& e) {
	return -EINVAL;
      }
      if (key < last_in_key) {
	dout(5) << "tmapup warning: key '" << key << "' < previous key '" << last_in_key
		<< "', falling back to an inefficient (unsorted) update" << dendl;
	bp = orig_bp;
	return do_tmapup_slow(ctx, bp, osd_op, newop.outdata);
      }
      last_in_key = key;

      dout(10) << "tmapup op " << (int)op << " key " << key << dendl;
	  
      // skip existing intervening keys
      bool key_exists = false;
      while (have_next && !key_exists) {
	dout(20) << "  (have_next=" << have_next << " nextkey=" << nextkey << ")" << dendl;
	if (nextkey > key)
	  break;
	if (nextkey < key) {
	  // copy untouched.
	  ::encode(nextkey, newkeydata);
	  ::encode(nextval, newkeydata);
	  dout(20) << "  keep " << nextkey << " " << nextval.length() << dendl;
	} else {
	  // don't copy; discard old value.  and stop.
	  dout(20) << "  drop " << nextkey << " " << nextval.length() << dendl;
	  key_exists = true;
	  nkeys--;
	}
	if (!ip.end()) {
	  ::decode(nextkey, ip);
	  ::decode(nextval, ip);
	} else {
	  have_next = false;
	}
      }

      if (op == CEPH_OSD_TMAP_SET) {
	bufferlist val;
	try {
	  ::decode(val, bp);
	}
	catch (buffer::error& e) {
	  return -EINVAL;
	}
	::encode(key, newkeydata);
	::encode(val, newkeydata);
	dout(20) << "   set " << key << " " << val.length() << dendl;
	nkeys++;
      } else if (op == CEPH_OSD_TMAP_CREATE) {
	if (key_exists) {
	  return -EEXIST;
	}
	bufferlist val;
	try {
	  ::decode(val, bp);
	}
	catch (buffer::error& e) {
	  return -EINVAL;
	}
	::encode(key, newkeydata);
	::encode(val, newkeydata);
	dout(20) << "   create " << key << " " << val.length() << dendl;
	nkeys++;
      } else if (op == CEPH_OSD_TMAP_RM) {
	// do nothing.
	if (!key_exists) {
	  return -ENOENT;
	}
      } else if (op == CEPH_OSD_TMAP_RMSLOPPY) {
	// do nothing
      } else {
	dout(10) << "  invalid tmap op " << (int)op << dendl;
	return -EINVAL;
      }
    }

    // copy remaining
    if (have_next) {
      ::encode(nextkey, newkeydata);
      ::encode(nextval, newkeydata);
      dout(20) << "  keep " << nextkey << " " << nextval.length() << dendl;
    }
    if (!ip.end()) {
      bufferlist rest;
      rest.substr_of(newop.outdata, ip.get_off(), newop.outdata.length() - ip.get_off());
      dout(20) << "  keep trailing " << rest.length()
	       << " at " << newkeydata.length() << dendl;
      newkeydata.claim_append(rest);
    }

    // encode final key count + key data
    dout(20) << "tmapup final nkeys " << nkeys << dendl;
    ::encode(nkeys, obl);
    obl.claim_append(newkeydata);

    if (0) {
      dout(30) << " final is \n";
      obl.hexdump(*_dout);
      *_dout << dendl;

      // sanity check
      bufferlist::iterator tp = obl.begin();
      bufferlist h;
      ::decode(h, tp);
      map<string,bufferlist> d;
      ::decode(d, tp);
      assert(tp.end());
      dout(0) << " **** debug sanity check, looks ok ****" << dendl;
    }

    // write it out
    if (!result) {
      dout(20) << "tmapput write " << obl.length() << dendl;
      newop.op.op = CEPH_OSD_OP_WRITEFULL;
      newop.op.extent.offset = 0;
      newop.op.extent.length = obl.length();
      newop.indata = obl;
      do_osd_ops(ctx, nops);
      osd_op.outdata.claim(newop.outdata);
    }
  }
  return result;
}

static int check_offset_and_length(uint64_t offset, uint64_t length, uint64_t max)
{
  if (offset >= max ||
      length > max ||
      offset + length > max)
    return -EFBIG;

  return 0;
}

struct FillInVerifyExtent : public Context {
  ceph_le64 *r;
  int32_t *rval;
  bufferlist *outdatap;
  boost::optional<uint32_t> maybe_crc;
  uint64_t size;
  OSDService *osd;
  hobject_t soid;
  __le32 flags;
  FillInVerifyExtent(ceph_le64 *r, int32_t *rv, bufferlist *blp,
		     boost::optional<uint32_t> mc, uint64_t size,
		     OSDService *osd, hobject_t soid, __le32 flags) :
    r(r), rval(rv), outdatap(blp), maybe_crc(mc),
    size(size), osd(osd), soid(soid), flags(flags) {}
  void finish(int len) {
    *rval = len;
    *r = len;
    if (len < 0)
      return;
    // whole object?  can we verify the checksum?
    if (maybe_crc && *r == size) {
      uint32_t crc = outdatap->crc32c(-1);
      if (maybe_crc != crc) {
        osd->clog->error() << std::hex << " full-object read crc 0x" << crc
			   << " != expected 0x" << *maybe_crc
			   << std::dec << " on " << soid << "\n";
        if (!(flags & CEPH_OSD_OP_FLAG_FAILOK)) {
	  *rval = -EIO;
	  *r = 0;
	}
      }
    }
  }
};

struct ToSparseReadResult : public Context {
  bufferlist& data_bl;
  ceph_le64& len;
  ToSparseReadResult(bufferlist& bl, ceph_le64& len):
    data_bl(bl), len(len) {}
  void finish(int r) {
    if (r < 0) return;
    len = r;
    bufferlist outdata;
    map<uint64_t, uint64_t> extents = {{0, r}};
    ::encode(extents, outdata);
    ::encode_destructively(data_bl, outdata);
    data_bl.swap(outdata);
  }
};

template<typename V>
static string list_keys(const map<string, V>& m) {
  string s;
  for (typename map<string, V>::const_iterator itr = m.begin(); itr != m.end(); ++itr) {
    if (!s.empty()) {
      s.push_back(',');
    }
    s.append(itr->first);
  }
  return s;
}

template<typename T>
static string list_entries(const T& m) {
  string s;
  for (typename T::const_iterator itr = m.begin(); itr != m.end(); ++itr) {
    if (!s.empty()) {
      s.push_back(',');
    }
    s.append(*itr);
  }
  return s;
}

bool ReplicatedPG::maybe_create_new_object(OpContext *ctx)
{
  ObjectState& obs = ctx->new_obs;
  if (!obs.exists) {
    ctx->delta_stats.num_objects++;
    obs.exists = true;
    obs.oi.new_object();
    return true;
  } else if (obs.oi.is_whiteout()) {
    dout(10) << __func__ << " clearing whiteout on " << obs.oi.soid << dendl;
    ctx->new_obs.oi.clear_flag(object_info_t::FLAG_WHITEOUT);
    --ctx->delta_stats.num_whiteouts;
    return true;
  }
  return false;
}

int ReplicatedPG::do_osd_ops(OpContext *ctx, vector<OSDOp>& ops)
{
  int result = 0;
  SnapSetContext *ssc = ctx->obc->ssc;
  ObjectState& obs = ctx->new_obs;
  object_info_t& oi = obs.oi;
  const hobject_t& soid = oi.soid;

  bool first_read = true;

  PGBackend::PGTransaction* t = ctx->op_t;

  dout(10) << "do_osd_op " << soid << " " << ops << dendl;

  for (vector<OSDOp>::iterator p = ops.begin(); p != ops.end(); ++p, ctx->current_osd_subop_num++) {
    OSDOp& osd_op = *p;
    ceph_osd_op& op = osd_op.op;

    // TODO: check endianness (__le32 vs uint32_t, etc.)
    // The fields in ceph_osd_op are little-endian (according to the definition in rados.h),
    // but the code in this function seems to treat them as native-endian.  What should the
    // tracepoints do?
    tracepoint(osd, do_osd_op_pre, soid.oid.name.c_str(), soid.snap.val, op.op, ceph_osd_op_name(op.op), op.flags);

    dout(10) << "do_osd_op  " << osd_op << dendl;

    bufferlist::iterator bp = osd_op.indata.begin();

    // user-visible modifcation?
    switch (op.op) {
      // non user-visible modifications
    case CEPH_OSD_OP_WATCH:
    case CEPH_OSD_OP_CACHE_EVICT:
    case CEPH_OSD_OP_CACHE_FLUSH:
    case CEPH_OSD_OP_CACHE_TRY_FLUSH:
    case CEPH_OSD_OP_UNDIRTY:
    case CEPH_OSD_OP_COPY_FROM:  // we handle user_version update explicitly
    case CEPH_OSD_OP_CACHE_PIN:
    case CEPH_OSD_OP_CACHE_UNPIN:
      break;
    default:
      if (op.op & CEPH_OSD_OP_MODE_WR)
	ctx->user_modify = true;
    }

    ObjectContextRef src_obc;
    if (ceph_osd_op_type_multi(op.op)) {
      MOSDOp *m = static_cast<MOSDOp *>(ctx->op->get_req());
      object_locator_t src_oloc;
      get_src_oloc(soid.oid, m->get_object_locator(), src_oloc);
      hobject_t src_oid(osd_op.soid, src_oloc.key, soid.get_hash(),
			info.pgid.pool(), src_oloc.nspace);
      src_obc = ctx->src_obc[src_oid];
      dout(10) << " src_oid " << src_oid << " obc " << src_obc << dendl;
      assert(src_obc);
    }

    // munge -1 truncate to 0 truncate
    if (ceph_osd_op_uses_extent(op.op) &&
        op.extent.truncate_seq == 1 &&
        op.extent.truncate_size == (-1ULL)) {
      op.extent.truncate_size = 0;
      op.extent.truncate_seq = 0;
    }

    // munge ZERO -> TRUNCATE?  (don't munge to DELETE or we risk hosing attributes)
    if (op.op == CEPH_OSD_OP_ZERO &&
	obs.exists &&
	op.extent.offset < cct->_conf->osd_max_object_size &&
	op.extent.length >= 1 &&
	op.extent.length <= cct->_conf->osd_max_object_size &&
	op.extent.offset + op.extent.length >= oi.size) {
      if (op.extent.offset >= oi.size) {
        // no-op
	goto fail;
      }
      dout(10) << " munging ZERO " << op.extent.offset << "~" << op.extent.length
	       << " -> TRUNCATE " << op.extent.offset << " (old size is " << oi.size << ")" << dendl;
      op.op = CEPH_OSD_OP_TRUNCATE;
    }

    switch (op.op) {
      
      // --- READS ---

    case CEPH_OSD_OP_SYNC_READ:
      if (pool.info.require_rollback()) {
	result = -EOPNOTSUPP;
	break;
      }
      // fall through
    case CEPH_OSD_OP_READ:
      ++ctx->num_read;
      {
	__u32 seq = oi.truncate_seq;
	uint64_t size = oi.size;
	tracepoint(osd, do_osd_op_pre_read, soid.oid.name.c_str(), soid.snap.val, size, seq, op.extent.offset, op.extent.length, op.extent.truncate_size, op.extent.truncate_seq);
	bool trimmed_read = false;
	// are we beyond truncate_size?
	if ( (seq < op.extent.truncate_seq) &&
	     (op.extent.offset + op.extent.length > op.extent.truncate_size) )
	  size = op.extent.truncate_size;

	if (op.extent.length == 0) //length is zero mean read the whole object
	  op.extent.length = size;

	if (op.extent.offset >= size) {
	  op.extent.length = 0;
	  trimmed_read = true;
	} else if (op.extent.offset + op.extent.length > size) {
	  op.extent.length = size - op.extent.offset;
	  trimmed_read = true;
	}

	// read into a buffer
	bufferlist bl;
	bool async = false;
	if (trimmed_read && op.extent.length == 0) {
	  // read size was trimmed to zero and it is expected to do nothing
	  // a read operation of 0 bytes does *not* do nothing, this is why
	  // the trimmed_read boolean is needed
	} else if (pool.info.require_rollback()) {
	  async = true;
	  boost::optional<uint32_t> maybe_crc;
	  // If there is a data digest and it is possible we are reading
	  // entire object, pass the digest.  FillInVerifyExtent will
	  // will check the oi.size again.
	  if (oi.is_data_digest() && op.extent.offset == 0 &&
	      op.extent.length >= oi.size)
	    maybe_crc = oi.data_digest;
	  ctx->pending_async_reads.push_back(
	    make_pair(
	      boost::make_tuple(op.extent.offset, op.extent.length, op.flags),
	      make_pair(&osd_op.outdata,
			new FillInVerifyExtent(&op.extent.length, &osd_op.rval,
				&osd_op.outdata, maybe_crc, oi.size, osd,
				soid, op.flags))));
	  dout(10) << " async_read noted for " << soid << dendl;
	} else {
	  int r = pgbackend->objects_read_sync(
	    soid, op.extent.offset, op.extent.length, op.flags, &osd_op.outdata);
	  if (r >= 0)
	    op.extent.length = r;
	  else {
	    result = r;
	    op.extent.length = 0;
	  }
	  dout(10) << " read got " << r << " / " << op.extent.length
		   << " bytes from obj " << soid << dendl;

	  // whole object?  can we verify the checksum?
	  if (op.extent.length == oi.size && oi.is_data_digest()) {
	    uint32_t crc = osd_op.outdata.crc32c(-1);
	    if (oi.data_digest != crc) {
	      osd->clog->error() << info.pgid << std::hex
				 << " full-object read crc 0x" << crc
				 << " != expected 0x" << oi.data_digest
				 << std::dec << " on " << soid;
	      // FIXME fall back to replica or something?
	      result = -EIO;
	    }
	  }
	}
	if (first_read) {
	  first_read = false;
	  ctx->data_off = op.extent.offset;
	}
	// XXX the op.extent.length is the requested length for async read
	// On error this length is changed to 0 after the error comes back.
	ctx->delta_stats.num_rd_kb += SHIFT_ROUND_UP(op.extent.length, 10);
	ctx->delta_stats.num_rd++;

	// Skip checking the result and just proceed to the next operation
	if (async)
	  continue;

      }
      break;

    /* map extents */
    case CEPH_OSD_OP_MAPEXT:
      tracepoint(osd, do_osd_op_pre_mapext, soid.oid.name.c_str(), soid.snap.val, op.extent.offset, op.extent.length);
      if (pool.info.require_rollback()) {
	result = -EOPNOTSUPP;
	break;
      }
      ++ctx->num_read;
      {
	// read into a buffer
	bufferlist bl;
	int r = osd->store->fiemap(coll, ghobject_t(soid, ghobject_t::NO_GEN,
						    info.pgid.shard),
				   op.extent.offset, op.extent.length, bl);
	osd_op.outdata.claim(bl);
	if (r < 0)
	  result = r;
	else
	  ctx->delta_stats.num_rd_kb += SHIFT_ROUND_UP(bl.length(), 10);
	ctx->delta_stats.num_rd++;
	dout(10) << " map_extents done on object " << soid << dendl;
      }
      break;

    /* map extents */
    case CEPH_OSD_OP_SPARSE_READ:
      tracepoint(osd, do_osd_op_pre_sparse_read, soid.oid.name.c_str(), soid.snap.val, oi.size, oi.truncate_seq, op.extent.offset, op.extent.length, op.extent.truncate_size, op.extent.truncate_seq);
      if (op.extent.truncate_seq) {
	dout(0) << "sparse_read does not support truncation sequence " << dendl;
	result = -EINVAL;
	break;
      }
      ++ctx->num_read;
      if (pool.info.ec_pool()) {
	// translate sparse read to a normal one if not supported
	ctx->pending_async_reads.push_back(
	  make_pair(
	    boost::make_tuple(op.extent.offset, op.extent.length, op.flags),
	    make_pair(&osd_op.outdata, new ToSparseReadResult(osd_op.outdata,
							      op.extent.length))));
	dout(10) << " async_read (was sparse_read) noted for " << soid << dendl;
      } else {
	// read into a buffer
	bufferlist bl;
        uint32_t total_read = 0;
	int r = osd->store->fiemap(coll, ghobject_t(soid, ghobject_t::NO_GEN,
						    info.pgid.shard),
				   op.extent.offset, op.extent.length, bl);
	if (r < 0)  {
	  result = r;
          break;
	}
        map<uint64_t, uint64_t> m;
        bufferlist::iterator iter = bl.begin();
        ::decode(m, iter);
        map<uint64_t, uint64_t>::iterator miter;
        bufferlist data_bl;
	uint64_t last = op.extent.offset;
        for (miter = m.begin(); miter != m.end(); ++miter) {
	  // verify hole?
	  if (cct->_conf->osd_verify_sparse_read_holes &&
	      last < miter->first) {
	    bufferlist t;
	    uint64_t len = miter->first - last;
	    r = pgbackend->objects_read_sync(soid, last, len, op.flags, &t);
	    if (!t.is_zero()) {
	      osd->clog->error() << coll << " " << soid << " sparse-read found data in hole "
				<< last << "~" << len << "\n";
	    }
	  }

          bufferlist tmpbl;
	  r = pgbackend->objects_read_sync(soid, miter->first, miter->second, op.flags, &tmpbl);
          if (r < 0)
            break;

          if (r < (int)miter->second) /* this is usually happen when we get extent that exceeds the actual file size */
            miter->second = r;
          total_read += r;
          dout(10) << "sparse-read " << miter->first << "@" << miter->second << dendl;
	  data_bl.claim_append(tmpbl);
	  last = miter->first + r;
        }

	// verify trailing hole?
	if (cct->_conf->osd_verify_sparse_read_holes) {
	  uint64_t end = MIN(op.extent.offset + op.extent.length, oi.size);
	  if (last < end) {
	    bufferlist t;
	    uint64_t len = end - last;
	    r = pgbackend->objects_read_sync(soid, last, len, op.flags, &t);
	    if (!t.is_zero()) {
	      osd->clog->error() << coll << " " << soid << " sparse-read found data in hole "
				<< last << "~" << len << "\n";
	    }
	  }
	}

        if (r < 0) {
          result = r;
          break;
        }

	// Why SPARSE_READ need checksum? In fact, librbd always use sparse-read. 
	// Maybe at first, there is no much whole objects. With continued use, more and more whole object exist.
	// So from this point, for spare-read add checksum make sense.
	if (total_read == oi.size && oi.is_data_digest()) {
	  uint32_t crc = data_bl.crc32c(-1);
	  if (oi.data_digest != crc) {
	    osd->clog->error() << info.pgid << std::hex
	      << " full-object read crc 0x" << crc
	      << " != expected 0x" << oi.data_digest
	      << std::dec << " on " << soid;
	    // FIXME fall back to replica or something?
	    result = -EIO;
	    break;
	  }
	}

        op.extent.length = total_read;

        ::encode(m, osd_op.outdata); // re-encode since it might be modified
        ::encode_destructively(data_bl, osd_op.outdata);

	dout(10) << " sparse_read got " << total_read << " bytes from object " << soid << dendl;
      }
      ctx->delta_stats.num_rd_kb += SHIFT_ROUND_UP(op.extent.length, 10);
      ctx->delta_stats.num_rd++;
      break;

    case CEPH_OSD_OP_CALL:
      {
	string cname, mname;
	bufferlist indata;
	try {
	  bp.copy(op.cls.class_len, cname);
	  bp.copy(op.cls.method_len, mname);
	  bp.copy(op.cls.indata_len, indata);
	} catch (buffer::error& e) {
	  dout(10) << "call unable to decode class + method + indata" << dendl;
	  dout(30) << "in dump: ";
	  osd_op.indata.hexdump(*_dout);
	  *_dout << dendl;
	  result = -EINVAL;
	  tracepoint(osd, do_osd_op_pre_call, soid.oid.name.c_str(), soid.snap.val, "???", "???");
	  break;
	}
	tracepoint(osd, do_osd_op_pre_call, soid.oid.name.c_str(), soid.snap.val, cname.c_str(), mname.c_str());

	ClassHandler::ClassData *cls;
	result = osd->class_handler->open_class(cname, &cls);
	assert(result == 0);   // init_op_flags() already verified this works.

	ClassHandler::ClassMethod *method = cls->get_method(mname.c_str());
	if (!method) {
	  dout(10) << "call method " << cname << "." << mname << " does not exist" << dendl;
	  result = -EOPNOTSUPP;
	  break;
	}

	int flags = method->get_flags();
	if (flags & CLS_METHOD_WR)
	  ctx->user_modify = true;

	bufferlist outdata;
	dout(10) << "call method " << cname << "." << mname << dendl;
	int prev_rd = ctx->num_read;
	int prev_wr = ctx->num_write;
	result = method->exec((cls_method_context_t)&ctx, indata, outdata);

	if (ctx->num_read > prev_rd && !(flags & CLS_METHOD_RD)) {
	  derr << "method " << cname << "." << mname << " tried to read object but is not marked RD" << dendl;
	  result = -EIO;
	  break;
	}
	if (ctx->num_write > prev_wr && !(flags & CLS_METHOD_WR)) {
	  derr << "method " << cname << "." << mname << " tried to update object but is not marked WR" << dendl;
	  result = -EIO;
	  break;
	}

	dout(10) << "method called response length=" << outdata.length() << dendl;
	op.extent.length = outdata.length();
	osd_op.outdata.claim_append(outdata);
	dout(30) << "out dump: ";
	osd_op.outdata.hexdump(*_dout);
	*_dout << dendl;
      }
      break;

    case CEPH_OSD_OP_STAT:
      // note: stat does not require RD
      {
	tracepoint(osd, do_osd_op_pre_stat, soid.oid.name.c_str(), soid.snap.val);

	if (obs.exists && !oi.is_whiteout()) {
	  ::encode(oi.size, osd_op.outdata);
	  ::encode(oi.mtime, osd_op.outdata);
	  dout(10) << "stat oi has " << oi.size << " " << oi.mtime << dendl;
	} else {
	  result = -ENOENT;
	  dout(10) << "stat oi object does not exist" << dendl;
	}

	ctx->delta_stats.num_rd++;
      }
      break;

    case CEPH_OSD_OP_ISDIRTY:
      ++ctx->num_read;
      {
	tracepoint(osd, do_osd_op_pre_isdirty, soid.oid.name.c_str(), soid.snap.val);
	bool is_dirty = obs.oi.is_dirty();
	::encode(is_dirty, osd_op.outdata);
	ctx->delta_stats.num_rd++;
	result = 0;
      }
      break;

    case CEPH_OSD_OP_UNDIRTY:
      ++ctx->num_write;
      {
	tracepoint(osd, do_osd_op_pre_undirty, soid.oid.name.c_str(), soid.snap.val);
	if (oi.is_dirty()) {
	  ctx->undirty = true;  // see make_writeable()
	  ctx->modify = true;
	  ctx->delta_stats.num_wr++;
	}
	result = 0;
      }
      break;

    case CEPH_OSD_OP_CACHE_TRY_FLUSH:
      ++ctx->num_write;
      {
	tracepoint(osd, do_osd_op_pre_try_flush, soid.oid.name.c_str(), soid.snap.val);
	if (ctx->lock_to_release != OpContext::NONE) {
	  dout(10) << "cache-try-flush without SKIPRWLOCKS flag set" << dendl;
	  result = -EINVAL;
	  break;
	}
	if (pool.info.cache_mode == pg_pool_t::CACHEMODE_NONE) {
	  result = -EINVAL;
	  break;
	}
	if (!obs.exists) {
	  result = 0;
	  break;
	}
	if (oi.is_cache_pinned()) {
	  dout(10) << "cache-try-flush on a pinned object, consider unpin this object first" << dendl;
	  result = -EPERM;
	  break;
	}
	if (oi.is_dirty()) {
	  result = start_flush(ctx->op, ctx->obc, false, NULL, NULL);
	  if (result == -EINPROGRESS)
	    result = -EAGAIN;
	} else {
	  result = 0;
	}
      }
      break;

    case CEPH_OSD_OP_CACHE_FLUSH:
      ++ctx->num_write;
      {
	tracepoint(osd, do_osd_op_pre_cache_flush, soid.oid.name.c_str(), soid.snap.val);
	if (ctx->lock_to_release == OpContext::NONE) {
	  dout(10) << "cache-flush with SKIPRWLOCKS flag set" << dendl;
	  result = -EINVAL;
	  break;
	}
	if (pool.info.cache_mode == pg_pool_t::CACHEMODE_NONE) {
	  result = -EINVAL;
	  break;
	}
	if (!obs.exists) {
	  result = 0;
	  break;
	}
	if (oi.is_cache_pinned()) {
	  dout(10) << "cache-flush on a pinned object, consider unpin this object first" << dendl;
	  result = -EPERM;
	  break;
	}
	hobject_t missing;
	if (oi.is_dirty()) {
	  result = start_flush(ctx->op, ctx->obc, true, &missing, NULL);
	  if (result == -EINPROGRESS)
	    result = -EAGAIN;
	} else {
	  result = 0;
	}
	// Check special return value which has set missing_return
        if (result == -ENOENT) {
          dout(10) << __func__ << " CEPH_OSD_OP_CACHE_FLUSH got ENOENT" << dendl;
	  assert(!missing.is_min());
	  wait_for_unreadable_object(missing, ctx->op);
	  // Error code which is used elsewhere when wait_for_unreadable_object() is used
	  result = -EAGAIN;
	}
      }
      break;

    case CEPH_OSD_OP_CACHE_EVICT:
      ++ctx->num_write;
      {
	tracepoint(osd, do_osd_op_pre_cache_evict, soid.oid.name.c_str(), soid.snap.val);
	if (pool.info.cache_mode == pg_pool_t::CACHEMODE_NONE) {
	  result = -EINVAL;
	  break;
	}
	if (!obs.exists) {
	  result = 0;
	  break;
	}
	if (oi.is_cache_pinned()) {
	  dout(10) << "cache-evict on a pinned object, consider unpin this object first" << dendl;
	  result = -EPERM;
	  break;
	}
	if (oi.is_dirty()) {
	  result = -EBUSY;
	  break;
	}
	if (!oi.watchers.empty()) {
	  result = -EBUSY;
	  break;
	}
	if (soid.snap == CEPH_NOSNAP) {
	  result = _verify_no_head_clones(soid, ssc->snapset);
	  if (result < 0)
	    break;
	}
	result = _delete_oid(ctx, true);
	if (result >= 0) {
	  // mark that this is a cache eviction to avoid triggering normal
	  // make_writeable() clone or snapdir object creation in finish_ctx()
	  ctx->cache_evict = true;
	}
	osd->logger->inc(l_osd_tier_evict);
      }
      break;

    case CEPH_OSD_OP_GETXATTR:
      ++ctx->num_read;
      {
	string aname;
	bp.copy(op.xattr.name_len, aname);
	tracepoint(osd, do_osd_op_pre_getxattr, soid.oid.name.c_str(), soid.snap.val, aname.c_str());
	string name = "_" + aname;
	int r = getattr_maybe_cache(
	  ctx->obc,
	  name,
	  &(osd_op.outdata));
	if (r >= 0) {
	  op.xattr.value_len = osd_op.outdata.length();
	  result = 0;
	  ctx->delta_stats.num_rd_kb += SHIFT_ROUND_UP(osd_op.outdata.length(), 10);
	} else
	  result = r;

	ctx->delta_stats.num_rd++;
      }
      break;

   case CEPH_OSD_OP_GETXATTRS:
      ++ctx->num_read;
      {
	tracepoint(osd, do_osd_op_pre_getxattrs, soid.oid.name.c_str(), soid.snap.val);
	map<string, bufferlist> out;
	result = getattrs_maybe_cache(
	  ctx->obc,
	  &out,
	  true);
        
        bufferlist bl;
        ::encode(out, bl);
	ctx->delta_stats.num_rd_kb += SHIFT_ROUND_UP(bl.length(), 10);
        ctx->delta_stats.num_rd++;
        osd_op.outdata.claim_append(bl);
      }
      break;
      
    case CEPH_OSD_OP_CMPXATTR:
    case CEPH_OSD_OP_SRC_CMPXATTR:
      ++ctx->num_read;
      {
	string aname;
	bp.copy(op.xattr.name_len, aname);
	tracepoint(osd, do_osd_op_pre_cmpxattr, soid.oid.name.c_str(), soid.snap.val, aname.c_str());
	string name = "_" + aname;
	name[op.xattr.name_len + 1] = 0;
	
	bufferlist xattr;
	if (op.op == CEPH_OSD_OP_CMPXATTR)
	  result = getattr_maybe_cache(
	    ctx->obc,
	    name,
	    &xattr);
	else
	  result = getattr_maybe_cache(
	    src_obc,
	    name,
	    &xattr);
	if (result < 0 && result != -EEXIST && result != -ENODATA)
	  break;
	
	ctx->delta_stats.num_rd++;
	ctx->delta_stats.num_rd_kb += SHIFT_ROUND_UP(xattr.length(), 10);

	switch (op.xattr.cmp_mode) {
	case CEPH_OSD_CMPXATTR_MODE_STRING:
	  {
	    string val;
	    bp.copy(op.xattr.value_len, val);
	    val[op.xattr.value_len] = 0;
	    dout(10) << "CEPH_OSD_OP_CMPXATTR name=" << name << " val=" << val
		     << " op=" << (int)op.xattr.cmp_op << " mode=" << (int)op.xattr.cmp_mode << dendl;
	    result = do_xattr_cmp_str(op.xattr.cmp_op, val, xattr);
	  }
	  break;

        case CEPH_OSD_CMPXATTR_MODE_U64:
	  {
	    uint64_t u64val;
	    try {
	      ::decode(u64val, bp);
	    }
	    catch (buffer::error& e) {
	      result = -EINVAL;
	      goto fail;
	    }
	    dout(10) << "CEPH_OSD_OP_CMPXATTR name=" << name << " val=" << u64val
		     << " op=" << (int)op.xattr.cmp_op << " mode=" << (int)op.xattr.cmp_mode << dendl;
	    result = do_xattr_cmp_u64(op.xattr.cmp_op, u64val, xattr);
	  }
	  break;

	default:
	  dout(10) << "bad cmp mode " << (int)op.xattr.cmp_mode << dendl;
	  result = -EINVAL;
	}

	if (!result) {
	  dout(10) << "comparison returned false" << dendl;
	  result = -ECANCELED;
	  break;
	}
	if (result < 0) {
	  dout(10) << "comparison returned " << result << " " << cpp_strerror(-result) << dendl;
	  break;
	}

	dout(10) << "comparison returned true" << dendl;
      }
      break;

    case CEPH_OSD_OP_ASSERT_VER:
      ++ctx->num_read;
      {
	uint64_t ver = op.assert_ver.ver;
	tracepoint(osd, do_osd_op_pre_assert_ver, soid.oid.name.c_str(), soid.snap.val, ver);
	if (!ver)
	  result = -EINVAL;
        else if (ver < oi.user_version)
	  result = -ERANGE;
	else if (ver > oi.user_version)
	  result = -EOVERFLOW;
      }
      break;

    case CEPH_OSD_OP_LIST_WATCHERS:
      ++ctx->num_read;
      {
	tracepoint(osd, do_osd_op_pre_list_watchers, soid.oid.name.c_str(), soid.snap.val);
        obj_list_watch_response_t resp;

        map<pair<uint64_t, entity_name_t>, watch_info_t>::const_iterator oi_iter;
        for (oi_iter = oi.watchers.begin(); oi_iter != oi.watchers.end();
                                       ++oi_iter) {
          dout(20) << "key cookie=" << oi_iter->first.first
               << " entity=" << oi_iter->first.second << " "
               << oi_iter->second << dendl;
          assert(oi_iter->first.first == oi_iter->second.cookie);
          assert(oi_iter->first.second.is_client());

          watch_item_t wi(oi_iter->first.second, oi_iter->second.cookie,
		 oi_iter->second.timeout_seconds, oi_iter->second.addr);
          resp.entries.push_back(wi);
        }

        resp.encode(osd_op.outdata);
        result = 0;

        ctx->delta_stats.num_rd++;
        break;
      }

    case CEPH_OSD_OP_LIST_SNAPS:
      ++ctx->num_read;
      {
	tracepoint(osd, do_osd_op_pre_list_snaps, soid.oid.name.c_str(), soid.snap.val);
        obj_list_snap_response_t resp;

        if (!ssc) {
	  ssc = ctx->obc->ssc = get_snapset_context(soid, false);
        }
        assert(ssc);

        int clonecount = ssc->snapset.clones.size();
        if (ssc->snapset.head_exists)
          clonecount++;
        resp.clones.reserve(clonecount);
        for (vector<snapid_t>::const_iterator clone_iter = ssc->snapset.clones.begin();
	     clone_iter != ssc->snapset.clones.end(); ++clone_iter) {
          clone_info ci;
          ci.cloneid = *clone_iter;

	  hobject_t clone_oid = soid;
	  clone_oid.snap = *clone_iter;
	  ObjectContextRef clone_obc = ctx->src_obc[clone_oid];
          assert(clone_obc);
	  for (vector<snapid_t>::reverse_iterator p = clone_obc->obs.oi.snaps.rbegin();
	       p != clone_obc->obs.oi.snaps.rend();
	       ++p) {
	    ci.snaps.push_back(*p);
	  }

          dout(20) << " clone " << *clone_iter << " snaps " << ci.snaps << dendl;

          map<snapid_t, interval_set<uint64_t> >::const_iterator coi;
          coi = ssc->snapset.clone_overlap.find(ci.cloneid);
          if (coi == ssc->snapset.clone_overlap.end()) {
            osd->clog->error() << "osd." << osd->whoami << ": inconsistent clone_overlap found for oid "
			      << soid << " clone " << *clone_iter;
            result = -EINVAL;
            break;
          }
          const interval_set<uint64_t> &o = coi->second;
          ci.overlap.reserve(o.num_intervals());
          for (interval_set<uint64_t>::const_iterator r = o.begin();
               r != o.end(); ++r) {
            ci.overlap.push_back(pair<uint64_t,uint64_t>(r.get_start(), r.get_len()));
          }

          map<snapid_t, uint64_t>::const_iterator si;
          si = ssc->snapset.clone_size.find(ci.cloneid);
          if (si == ssc->snapset.clone_size.end()) {
            osd->clog->error() << "osd." << osd->whoami << ": inconsistent clone_size found for oid "
			      << soid << " clone " << *clone_iter;
            result = -EINVAL;
            break;
          }
          ci.size = si->second;

          resp.clones.push_back(ci);
        }
	if (result < 0) {
	  break;
	}	  
        if (ssc->snapset.head_exists &&
	    !ctx->obc->obs.oi.is_whiteout()) {
          assert(obs.exists);
          clone_info ci;
          ci.cloneid = CEPH_NOSNAP;

          //Size for HEAD is oi.size
          ci.size = oi.size;

          resp.clones.push_back(ci);
        }
	resp.seq = ssc->snapset.seq;

        resp.encode(osd_op.outdata);
        result = 0;

        ctx->delta_stats.num_rd++;
        break;
      }

    case CEPH_OSD_OP_ASSERT_SRC_VERSION:
      ++ctx->num_read;
      {
	uint64_t ver = op.assert_ver.ver;
	tracepoint(osd, do_osd_op_pre_assert_src_version, soid.oid.name.c_str(), soid.snap.val, ver);
	if (!ver)
	  result = -EINVAL;
        else if (ver < src_obc->obs.oi.user_version)
	  result = -ERANGE;
	else if (ver > src_obc->obs.oi.user_version)
	  result = -EOVERFLOW;
	break;
      }

   case CEPH_OSD_OP_NOTIFY:
      ++ctx->num_read;
      {
	uint32_t timeout;
        bufferlist bl;

	try {
	  uint32_t ver; // obsolete
          ::decode(ver, bp);
	  ::decode(timeout, bp);
          ::decode(bl, bp);
	} catch (const buffer::error &e) {
	  timeout = 0;
	}
	tracepoint(osd, do_osd_op_pre_notify, soid.oid.name.c_str(), soid.snap.val, timeout);
	if (!timeout)
	  timeout = cct->_conf->osd_default_notify_timeout;

	notify_info_t n;
	n.timeout = timeout;
	n.notify_id = osd->get_next_id(get_osdmap()->get_epoch());
	n.cookie = op.watch.cookie;
        n.bl = bl;
	ctx->notifies.push_back(n);

	// return our unique notify id to the client
	::encode(n.notify_id, osd_op.outdata);
      }
      break;

    case CEPH_OSD_OP_NOTIFY_ACK:
      ++ctx->num_read;
      {
	try {
	  uint64_t notify_id = 0;
	  uint64_t watch_cookie = 0;
	  ::decode(notify_id, bp);
	  ::decode(watch_cookie, bp);
	  bufferlist reply_bl;
	  if (!bp.end()) {
	    ::decode(reply_bl, bp);
	  }
	  tracepoint(osd, do_osd_op_pre_notify_ack, soid.oid.name.c_str(), soid.snap.val, notify_id, watch_cookie, "Y");
	  OpContext::NotifyAck ack(notify_id, watch_cookie, reply_bl);
	  ctx->notify_acks.push_back(ack);
	} catch (const buffer::error &e) {
	  tracepoint(osd, do_osd_op_pre_notify_ack, soid.oid.name.c_str(), soid.snap.val, op.watch.cookie, 0, "N");
	  OpContext::NotifyAck ack(
	    // op.watch.cookie is actually the notify_id for historical reasons
	    op.watch.cookie
	    );
	  ctx->notify_acks.push_back(ack);
	}
      }
      break;

    case CEPH_OSD_OP_SETALLOCHINT:
      ++ctx->num_write;
      {
	tracepoint(osd, do_osd_op_pre_setallochint, soid.oid.name.c_str(), soid.snap.val, op.alloc_hint.expected_object_size, op.alloc_hint.expected_write_size);
        if (!(get_min_upacting_features() & CEPH_FEATURE_OSD_SET_ALLOC_HINT)) { 
          result = -EOPNOTSUPP;
          break;
        }
	if (maybe_create_new_object(ctx)) {
          ctx->mod_desc.create();
          t->touch(soid);
	}
        t->set_alloc_hint(soid, op.alloc_hint.expected_object_size,
                          op.alloc_hint.expected_write_size);
        ctx->delta_stats.num_wr++;
        result = 0;
      }
      break;


      // --- WRITES ---

      // -- object data --

    case CEPH_OSD_OP_WRITE:
      ++ctx->num_write;
      { // write
        __u32 seq = oi.truncate_seq;
	tracepoint(osd, do_osd_op_pre_write, soid.oid.name.c_str(), soid.snap.val, oi.size, seq, op.extent.offset, op.extent.length, op.extent.truncate_size, op.extent.truncate_seq);
	if (op.extent.length != osd_op.indata.length()) {
	  result = -EINVAL;
	  break;
	}

	if (pool.info.has_flag(pg_pool_t::FLAG_WRITE_FADVISE_DONTNEED))
	  op.flags = op.flags | CEPH_OSD_OP_FLAG_FADVISE_DONTNEED;

	if (pool.info.requires_aligned_append() &&
	    (op.extent.offset % pool.info.required_alignment() != 0)) {
	  result = -EOPNOTSUPP;
	  break;
	}

	if (!obs.exists) {
	  if (pool.info.require_rollback() && op.extent.offset) {
	    result = -EOPNOTSUPP;
	    break;
	  }
	  ctx->mod_desc.create();
	} else if (op.extent.offset == oi.size) {
	  ctx->mod_desc.append(oi.size);
	} else {
	  ctx->mod_desc.mark_unrollbackable();
	  if (pool.info.require_rollback()) {
	    result = -EOPNOTSUPP;
	    break;
	  }
	}

        if (seq && (seq > op.extent.truncate_seq) &&
            (op.extent.offset + op.extent.length > oi.size)) {
	  // old write, arrived after trimtrunc
	  op.extent.length = (op.extent.offset > oi.size ? 0 : oi.size - op.extent.offset);
	  dout(10) << " old truncate_seq " << op.extent.truncate_seq << " < current " << seq
		   << ", adjusting write length to " << op.extent.length << dendl;
	  bufferlist t;
	  t.substr_of(osd_op.indata, 0, op.extent.length);
	  osd_op.indata.swap(t);
        }
	if (op.extent.truncate_seq > seq) {
	  // write arrives before trimtrunc
	  if (obs.exists && !oi.is_whiteout()) {
	    dout(10) << " truncate_seq " << op.extent.truncate_seq << " > current " << seq
		     << ", truncating to " << op.extent.truncate_size << dendl;
	    t->truncate(soid, op.extent.truncate_size);
	    oi.truncate_seq = op.extent.truncate_seq;
	    oi.truncate_size = op.extent.truncate_size;
	    if (op.extent.truncate_size != oi.size) {
	      ctx->delta_stats.num_bytes -= oi.size;
	      ctx->delta_stats.num_bytes += op.extent.truncate_size;
	      oi.size = op.extent.truncate_size;
	    }
	  } else {
	    dout(10) << " truncate_seq " << op.extent.truncate_seq << " > current " << seq
		     << ", but object is new" << dendl;
	    oi.truncate_seq = op.extent.truncate_seq;
	    oi.truncate_size = op.extent.truncate_size;
	  }
	}
	result = check_offset_and_length(op.extent.offset, op.extent.length, cct->_conf->osd_max_object_size);
	if (result < 0)
	  break;
	if (pool.info.require_rollback()) {
	  t->append(soid, op.extent.offset, op.extent.length, osd_op.indata, op.flags);
	} else {
	  t->write(soid, op.extent.offset, op.extent.length, osd_op.indata, op.flags);
	}

	maybe_create_new_object(ctx);
	if (op.extent.offset == 0 && op.extent.length >= oi.size)
	  obs.oi.set_data_digest(osd_op.indata.crc32c(-1));
	else if (op.extent.offset == oi.size && obs.oi.is_data_digest())
	  obs.oi.set_data_digest(osd_op.indata.crc32c(obs.oi.data_digest));
	else
	  obs.oi.clear_data_digest();
	write_update_size_and_usage(ctx->delta_stats, oi, ctx->modified_ranges,
				    op.extent.offset, op.extent.length, true);

      }
      break;
      
    case CEPH_OSD_OP_WRITEFULL:
      ++ctx->num_write;
      { // write full object
	tracepoint(osd, do_osd_op_pre_writefull, soid.oid.name.c_str(), soid.snap.val, oi.size, 0, op.extent.length);

	if (op.extent.length != osd_op.indata.length()) {
	  result = -EINVAL;
	  break;
	}
	result = check_offset_and_length(0, op.extent.length, cct->_conf->osd_max_object_size);
	if (result < 0)
	  break;

	if (pool.info.has_flag(pg_pool_t::FLAG_WRITE_FADVISE_DONTNEED))
	  op.flags = op.flags | CEPH_OSD_OP_FLAG_FADVISE_DONTNEED;

	if (pool.info.require_rollback()) {
	  if (obs.exists) {
	    if (ctx->mod_desc.rmobject(ctx->at_version.version)) {
	      t->stash(soid, ctx->at_version.version);
	    } else {
	      t->remove(soid);
	    }
	  }
	  ctx->mod_desc.create();
	  t->append(soid, 0, op.extent.length, osd_op.indata, op.flags);
	  if (obs.exists) {
	    map<string, bufferlist> to_set = ctx->obc->attr_cache;
	    map<string, boost::optional<bufferlist> > &overlay =
	      ctx->pending_attrs[ctx->obc];
	    for (map<string, boost::optional<bufferlist> >::iterator i =
		   overlay.begin();
		 i != overlay.end();
		 ++i) {
	      if (i->second) {
		to_set[i->first] = *(i->second);
	      } else {
		to_set.erase(i->first);
	      }
	    }
	    t->setattrs(soid, to_set);
	  }
	} else {
	  ctx->mod_desc.mark_unrollbackable();
	  t->write(soid, 0, op.extent.length, osd_op.indata, op.flags);
	  if (obs.exists && op.extent.length < oi.size) {
	    t->truncate(soid, op.extent.length);
	  }
	}
	maybe_create_new_object(ctx);
	obs.oi.set_data_digest(osd_op.indata.crc32c(-1));

	write_update_size_and_usage(ctx->delta_stats, oi, ctx->modified_ranges,
	    0, op.extent.length, true, op.extent.length != oi.size ? true : false);
      }
      break;

    case CEPH_OSD_OP_ROLLBACK :
      ++ctx->num_write;
      tracepoint(osd, do_osd_op_pre_rollback, soid.oid.name.c_str(), soid.snap.val);
      result = _rollback_to(ctx, op);
      break;

    case CEPH_OSD_OP_ZERO:
      tracepoint(osd, do_osd_op_pre_zero, soid.oid.name.c_str(), soid.snap.val, op.extent.offset, op.extent.length);
      if (pool.info.require_rollback()) {
	result = -EOPNOTSUPP;
	break;
      }
      ++ctx->num_write;
      { // zero
	result = check_offset_and_length(op.extent.offset, op.extent.length, cct->_conf->osd_max_object_size);
	if (result < 0)
	  break;
	assert(op.extent.length);
	if (obs.exists && !oi.is_whiteout()) {
	  ctx->mod_desc.mark_unrollbackable();
	  t->zero(soid, op.extent.offset, op.extent.length);
	  interval_set<uint64_t> ch;
	  ch.insert(op.extent.offset, op.extent.length);
	  ctx->modified_ranges.union_of(ch);
	  ctx->delta_stats.num_wr++;
	  oi.clear_data_digest();
	} else {
	  // no-op
	}
      }
      break;
    case CEPH_OSD_OP_CREATE:
      ++ctx->num_write;
      {
	tracepoint(osd, do_osd_op_pre_create, soid.oid.name.c_str(), soid.snap.val);
        int flags = le32_to_cpu(op.flags);
	if (obs.exists && !oi.is_whiteout() &&
	    (flags & CEPH_OSD_OP_FLAG_EXCL)) {
          result = -EEXIST; /* this is an exclusive create */
	} else {
	  if (osd_op.indata.length()) {
	    bufferlist::iterator p = osd_op.indata.begin();
	    string category;
	    try {
	      ::decode(category, p);
	    }
	    catch (buffer::error& e) {
	      result = -EINVAL;
	      goto fail;
	    }
	    // category is no longer implemented.
	  }
          if (result >= 0) {
	    bool is_whiteout = obs.exists && oi.is_whiteout();
	    if (maybe_create_new_object(ctx)) {
<<<<<<< HEAD
              ctx->mod_desc.create();
	      t->touch(soid);
	    }
=======
	      ctx->mod_desc.create();
	      t->touch(soid);
	    } else if (is_whiteout) //change whiteout to non-whiteout, it need a op to update xattr.
	      t->nop();
>>>>>>> d6b30dea
          }
	}
      }
      break;

    case CEPH_OSD_OP_TRIMTRUNC:
      op.extent.offset = op.extent.truncate_size;
      // falling through

    case CEPH_OSD_OP_TRUNCATE:
      tracepoint(osd, do_osd_op_pre_truncate, soid.oid.name.c_str(), soid.snap.val, oi.size, oi.truncate_seq, op.extent.offset, op.extent.length, op.extent.truncate_size, op.extent.truncate_seq);
      if (pool.info.require_rollback()) {
	result = -EOPNOTSUPP;
	break;
      }
      ++ctx->num_write;
      ctx->mod_desc.mark_unrollbackable();
      {
	// truncate
	if (!obs.exists || oi.is_whiteout()) {
	  dout(10) << " object dne, truncate is a no-op" << dendl;
	  break;
	}

	if (op.extent.offset > cct->_conf->osd_max_object_size) {
	  result = -EFBIG;
	  break;
	}

	if (op.extent.truncate_seq) {
	  assert(op.extent.offset == op.extent.truncate_size);
	  if (op.extent.truncate_seq <= oi.truncate_seq) {
	    dout(10) << " truncate seq " << op.extent.truncate_seq << " <= current " << oi.truncate_seq
		     << ", no-op" << dendl;
	    break; // old
	  }
	  dout(10) << " truncate seq " << op.extent.truncate_seq << " > current " << oi.truncate_seq
		   << ", truncating" << dendl;
	  oi.truncate_seq = op.extent.truncate_seq;
	  oi.truncate_size = op.extent.truncate_size;
	}

	t->truncate(soid, op.extent.offset);
	if (oi.size > op.extent.offset) {
	  interval_set<uint64_t> trim;
	  trim.insert(op.extent.offset, oi.size-op.extent.offset);
	  ctx->modified_ranges.union_of(trim);
	}
	if (op.extent.offset != oi.size) {
	  ctx->delta_stats.num_bytes -= oi.size;
	  ctx->delta_stats.num_bytes += op.extent.offset;
	  oi.size = op.extent.offset;
	}
	ctx->delta_stats.num_wr++;
	// do no set exists, or we will break above DELETE -> TRUNCATE munging.

	oi.clear_data_digest();
      }
      break;
    
    case CEPH_OSD_OP_DELETE:
      ++ctx->num_write;
      tracepoint(osd, do_osd_op_pre_delete, soid.oid.name.c_str(), soid.snap.val);
      result = _delete_oid(ctx, ctx->ignore_cache);
      break;

    case CEPH_OSD_OP_CLONERANGE:
      tracepoint(osd, do_osd_op_pre_clonerange, soid.oid.name.c_str(), soid.snap.val, op.clonerange.offset, op.clonerange.length, op.clonerange.src_offset);
      ctx->mod_desc.mark_unrollbackable();
      if (pool.info.require_rollback()) {
	result = -EOPNOTSUPP;
	break;
      }
      ++ctx->num_read;
      ++ctx->num_write;
      {
	if (maybe_create_new_object(ctx)) {
	  t->touch(obs.oi.soid);
	}
	if (op.clonerange.src_offset + op.clonerange.length > src_obc->obs.oi.size) {
	  dout(10) << " clonerange source " << osd_op.soid << " "
		   << op.clonerange.src_offset << "~" << op.clonerange.length
		   << " extends past size " << src_obc->obs.oi.size << dendl;
	  result = -EINVAL;
	  break;
	}
	t->clone_range(src_obc->obs.oi.soid,
		      obs.oi.soid, op.clonerange.src_offset,
		      op.clonerange.length, op.clonerange.offset);

	obs.oi.clear_data_digest();

	write_update_size_and_usage(ctx->delta_stats, oi, ctx->modified_ranges,
				    op.clonerange.offset, op.clonerange.length, false);
      }
      break;
      
    case CEPH_OSD_OP_WATCH:
      ++ctx->num_write;
      {
	tracepoint(osd, do_osd_op_pre_watch, soid.oid.name.c_str(), soid.snap.val,
		   op.watch.cookie, op.watch.op);
	if (!obs.exists) {
	  result = -ENOENT;
	  break;
	}
        uint64_t cookie = op.watch.cookie;
        entity_name_t entity = ctx->reqid.name;
	ObjectContextRef obc = ctx->obc;

	dout(10) << "watch " << ceph_osd_watch_op_name(op.watch.op)
		 << ": ctx->obc=" << (void *)obc.get() << " cookie=" << cookie
		 << " oi.version=" << oi.version.version << " ctx->at_version=" << ctx->at_version << dendl;
	dout(10) << "watch: oi.user_version=" << oi.user_version<< dendl;
	dout(10) << "watch: peer_addr="
	  << ctx->op->get_req()->get_connection()->get_peer_addr() << dendl;

	watch_info_t w(cookie, cct->_conf->osd_client_watch_timeout,
	  ctx->op->get_req()->get_connection()->get_peer_addr());
	if (op.watch.op == CEPH_OSD_WATCH_OP_WATCH ||
	    op.watch.op == CEPH_OSD_WATCH_OP_LEGACY_WATCH) {
	  if (oi.watchers.count(make_pair(cookie, entity))) {
	    dout(10) << " found existing watch " << w << " by " << entity << dendl;
	  } else {
	    dout(10) << " registered new watch " << w << " by " << entity << dendl;
	    oi.watchers[make_pair(cookie, entity)] = w;
	    t->nop();  // make sure update the object_info on disk!
	  }
	  bool will_ping = (op.watch.op == CEPH_OSD_WATCH_OP_WATCH);
	  ctx->watch_connects.push_back(make_pair(w, will_ping));
        } else if (op.watch.op == CEPH_OSD_WATCH_OP_RECONNECT) {
	  if (!oi.watchers.count(make_pair(cookie, entity))) {
	    result = -ENOTCONN;
	    break;
	  }
	  dout(10) << " found existing watch " << w << " by " << entity << dendl;
	  ctx->watch_connects.push_back(make_pair(w, true));
        } else if (op.watch.op == CEPH_OSD_WATCH_OP_PING) {
	  if (!oi.watchers.count(make_pair(cookie, entity))) {
	    result = -ENOTCONN;
	    break;
	  }
	  map<pair<uint64_t,entity_name_t>,WatchRef>::iterator p =
	    obc->watchers.find(make_pair(cookie, entity));
	  if (p == obc->watchers.end() ||
	      !p->second->is_connected()) {
	    // client needs to reconnect
	    result = -ETIMEDOUT;
	    break;
	  }
	  dout(10) << " found existing watch " << w << " by " << entity << dendl;
	  p->second->got_ping(ceph_clock_now(NULL));
	  result = 0;
        } else if (op.watch.op == CEPH_OSD_WATCH_OP_UNWATCH) {
	  map<pair<uint64_t, entity_name_t>, watch_info_t>::iterator oi_iter =
	    oi.watchers.find(make_pair(cookie, entity));
	  if (oi_iter != oi.watchers.end()) {
	    dout(10) << " removed watch " << oi_iter->second << " by "
		     << entity << dendl;
            oi.watchers.erase(oi_iter);
	    t->nop();  // update oi on disk
	    ctx->watch_disconnects.push_back(
	      OpContext::watch_disconnect_t(cookie, entity, false));
	  } else {
	    dout(10) << " can't remove: no watch by " << entity << dendl;
	  }
        }
      }
      break;

    case CEPH_OSD_OP_CACHE_PIN:
      tracepoint(osd, do_osd_op_pre_cache_pin, soid.oid.name.c_str(), soid.snap.val);
      if ((!pool.info.is_tier() ||
	  pool.info.cache_mode == pg_pool_t::CACHEMODE_NONE)) {
        result = -EINVAL;
        dout(10) << " pin object is only allowed on the cache tier " << dendl;
        break;
      }
      ++ctx->num_write;
      {
	if (!obs.exists || oi.is_whiteout()) {
	  result = -ENOENT;
	  break;
	}

	if (!oi.is_cache_pinned()) {
	  oi.set_flag(object_info_t::FLAG_CACHE_PIN);
	  ctx->modify = true;
	  ctx->delta_stats.num_objects_pinned++;
	  ctx->delta_stats.num_wr++;
	}
	result = 0;
      }
      break;

    case CEPH_OSD_OP_CACHE_UNPIN:
      tracepoint(osd, do_osd_op_pre_cache_unpin, soid.oid.name.c_str(), soid.snap.val);
      if ((!pool.info.is_tier() ||
	  pool.info.cache_mode == pg_pool_t::CACHEMODE_NONE)) {
        result = -EINVAL;
        dout(10) << " pin object is only allowed on the cache tier " << dendl;
        break;
      }
      ++ctx->num_write;
      {
	if (!obs.exists || oi.is_whiteout()) {
	  result = -ENOENT;
	  break;
	}

	if (oi.is_cache_pinned()) {
	  oi.clear_flag(object_info_t::FLAG_CACHE_PIN);
	  ctx->modify = true;
	  ctx->delta_stats.num_objects_pinned--;
	  ctx->delta_stats.num_wr++;
	}
	result = 0;
      }
      break;


      // -- object attrs --
      
    case CEPH_OSD_OP_SETXATTR:
      ++ctx->num_write;
      {
	if (cct->_conf->osd_max_attr_size > 0 &&
	    op.xattr.value_len > cct->_conf->osd_max_attr_size) {
	  tracepoint(osd, do_osd_op_pre_setxattr, soid.oid.name.c_str(), soid.snap.val, "???");
	  result = -EFBIG;
	  break;
	}
	unsigned max_name_len = MIN(osd->store->get_max_attr_name_length(),
				    cct->_conf->osd_max_attr_name_len);
	if (op.xattr.name_len > max_name_len) {
	  result = -ENAMETOOLONG;
	  break;
	}
	if (maybe_create_new_object(ctx)) {
	  ctx->mod_desc.create();
	  t->touch(soid);
	}
	string aname;
	bp.copy(op.xattr.name_len, aname);
	tracepoint(osd, do_osd_op_pre_setxattr, soid.oid.name.c_str(), soid.snap.val, aname.c_str());
	string name = "_" + aname;
	if (pool.info.require_rollback()) {
	  map<string, boost::optional<bufferlist> > to_set;
	  bufferlist old;
	  int r = getattr_maybe_cache(ctx->obc, name, &old);
	  if (r == 0) {
	    to_set[name] = old;
	  } else {
	    to_set[name];
	  }
	  ctx->mod_desc.setattrs(to_set);
	} else {
	  ctx->mod_desc.mark_unrollbackable();
	}
	bufferlist bl;
	bp.copy(op.xattr.value_len, bl);
	setattr_maybe_cache(ctx->obc, ctx, t, name, bl);
 	ctx->delta_stats.num_wr++;
      }
      break;

    case CEPH_OSD_OP_RMXATTR:
      ++ctx->num_write;
      {
	string aname;
	bp.copy(op.xattr.name_len, aname);
	tracepoint(osd, do_osd_op_pre_rmxattr, soid.oid.name.c_str(), soid.snap.val, aname.c_str());
	if (!obs.exists || oi.is_whiteout()) {
	  result = -ENOENT;
	  break;
	}
	string name = "_" + aname;
	if (pool.info.require_rollback()) {
	  map<string, boost::optional<bufferlist> > to_set;
	  bufferlist old;
	  int r = getattr_maybe_cache(ctx->obc, name, &old);
	  if (r == 0) {
	    to_set[name] = old;
	  } else {
	    to_set[name];
	  }
	  ctx->mod_desc.setattrs(to_set);
	} else {
	  ctx->mod_desc.mark_unrollbackable();
	}
	rmattr_maybe_cache(ctx->obc, ctx, t, name);
 	ctx->delta_stats.num_wr++;
      }
      break;
    

      // -- fancy writers --
    case CEPH_OSD_OP_APPEND:
      {
	tracepoint(osd, do_osd_op_pre_append, soid.oid.name.c_str(), soid.snap.val, oi.size, oi.truncate_seq, op.extent.offset, op.extent.length, op.extent.truncate_size, op.extent.truncate_seq);
	// just do it inline; this works because we are happy to execute
	// fancy op on replicas as well.
	vector<OSDOp> nops(1);
	OSDOp& newop = nops[0];
	newop.op.op = CEPH_OSD_OP_WRITE;
	newop.op.extent.offset = oi.size;
	newop.op.extent.length = op.extent.length;
	newop.op.extent.truncate_seq = oi.truncate_seq;
        newop.indata = osd_op.indata;
	result = do_osd_ops(ctx, nops);
	osd_op.outdata.claim(newop.outdata);
      }
      break;

    case CEPH_OSD_OP_STARTSYNC:
      tracepoint(osd, do_osd_op_pre_startsync, soid.oid.name.c_str(), soid.snap.val);
      t->nop();
      break;


      // -- trivial map --
    case CEPH_OSD_OP_TMAPGET:
      tracepoint(osd, do_osd_op_pre_tmapget, soid.oid.name.c_str(), soid.snap.val);
      if (pool.info.require_rollback()) {
	result = -EOPNOTSUPP;
	break;
      }
      {
	vector<OSDOp> nops(1);
	OSDOp& newop = nops[0];
	newop.op.op = CEPH_OSD_OP_SYNC_READ;
	newop.op.extent.offset = 0;
	newop.op.extent.length = 0;
	do_osd_ops(ctx, nops);
	osd_op.outdata.claim(newop.outdata);
      }
      break;

    case CEPH_OSD_OP_TMAPPUT:
      tracepoint(osd, do_osd_op_pre_tmapput, soid.oid.name.c_str(), soid.snap.val);
      if (pool.info.require_rollback()) {
	result = -EOPNOTSUPP;
	break;
      }
      {
	//_dout_lock.Lock();
	//osd_op.data.hexdump(*_dout);
	//_dout_lock.Unlock();

	// verify sort order
	bool unsorted = false;
	if (true) {
	  bufferlist header;
	  ::decode(header, bp);
	  uint32_t n;
	  ::decode(n, bp);
	  string last_key;
	  while (n--) {
	    string key;
	    ::decode(key, bp);
	    dout(10) << "tmapput key " << key << dendl;
	    bufferlist val;
	    ::decode(val, bp);
	    if (key < last_key) {
	      dout(10) << "TMAPPUT is unordered; resorting" << dendl;
	      unsorted = true;
	      break;
	    }
	    last_key = key;
	  }
	}

	// write it
	vector<OSDOp> nops(1);
	OSDOp& newop = nops[0];
	newop.op.op = CEPH_OSD_OP_WRITEFULL;
	newop.op.extent.offset = 0;
	newop.op.extent.length = osd_op.indata.length();
	newop.indata = osd_op.indata;

	if (unsorted) {
	  bp = osd_op.indata.begin();
	  bufferlist header;
	  map<string, bufferlist> m;
	  ::decode(header, bp);
	  ::decode(m, bp);
	  assert(bp.end());
	  bufferlist newbl;
	  ::encode(header, newbl);
	  ::encode(m, newbl);
	  newop.indata = newbl;
	}
	result = do_osd_ops(ctx, nops);
	assert(result == 0);
      }
      break;

    case CEPH_OSD_OP_TMAPUP:
      tracepoint(osd, do_osd_op_pre_tmapup, soid.oid.name.c_str(), soid.snap.val);
      if (pool.info.require_rollback()) {
	result = -EOPNOTSUPP;
	break;
      }
      ++ctx->num_write;
      result = do_tmapup(ctx, bp, osd_op);
      break;

    case CEPH_OSD_OP_TMAP2OMAP:
      ++ctx->num_write;
      tracepoint(osd, do_osd_op_pre_tmap2omap, soid.oid.name.c_str(), soid.snap.val);
      result = do_tmap2omap(ctx, op.tmap2omap.flags);
      break;

      // OMAP Read ops
    case CEPH_OSD_OP_OMAPGETKEYS:
      ++ctx->num_read;
      {
	string start_after;
	uint64_t max_return;
	try {
	  ::decode(start_after, bp);
	  ::decode(max_return, bp);
	}
	catch (buffer::error& e) {
	  result = -EINVAL;
	  tracepoint(osd, do_osd_op_pre_omapgetkeys, soid.oid.name.c_str(), soid.snap.val, "???", 0);
	  goto fail;
	}
	tracepoint(osd, do_osd_op_pre_omapgetkeys, soid.oid.name.c_str(), soid.snap.val, start_after.c_str(), max_return);
	set<string> out_set;

	if (pool.info.supports_omap()) {
	  ObjectMap::ObjectMapIterator iter = osd->store->get_omap_iterator(
	    coll, ghobject_t(soid)
	    );
	  assert(iter);
	  iter->upper_bound(start_after);
	  for (uint64_t i = 0;
	       i < max_return && iter->valid();
	       ++i, iter->next(false)) {
	    out_set.insert(iter->key());
	  }
	} // else return empty out_set
	::encode(out_set, osd_op.outdata);
	ctx->delta_stats.num_rd_kb += SHIFT_ROUND_UP(osd_op.outdata.length(), 10);
	ctx->delta_stats.num_rd++;
      }
      break;

    case CEPH_OSD_OP_OMAPGETVALS:
      ++ctx->num_read;
      {
	string start_after;
	uint64_t max_return;
	string filter_prefix;
	try {
	  ::decode(start_after, bp);
	  ::decode(max_return, bp);
	  ::decode(filter_prefix, bp);
	}
	catch (buffer::error& e) {
	  result = -EINVAL;
	  tracepoint(osd, do_osd_op_pre_omapgetvals, soid.oid.name.c_str(), soid.snap.val, "???", 0, "???");
	  goto fail;
	}
	tracepoint(osd, do_osd_op_pre_omapgetvals, soid.oid.name.c_str(), soid.snap.val, start_after.c_str(), max_return, filter_prefix.c_str());
	map<string, bufferlist> out_set;

	if (pool.info.supports_omap()) {
	  ObjectMap::ObjectMapIterator iter = osd->store->get_omap_iterator(
	    coll, ghobject_t(soid)
	    );
          if (!iter) {
            result = -ENOENT;
            goto fail;
          }
	  iter->upper_bound(start_after);
	  if (filter_prefix > start_after) iter->lower_bound(filter_prefix);
	  for (uint64_t i = 0;
	       i < max_return && iter->valid() &&
		 iter->key().substr(0, filter_prefix.size()) == filter_prefix;
	       ++i, iter->next(false)) {
	    dout(20) << "Found key " << iter->key() << dendl;
	    out_set.insert(make_pair(iter->key(), iter->value()));
	  }
	} // else return empty out_set
	::encode(out_set, osd_op.outdata);
	ctx->delta_stats.num_rd_kb += SHIFT_ROUND_UP(osd_op.outdata.length(), 10);
	ctx->delta_stats.num_rd++;
      }
      break;

    case CEPH_OSD_OP_OMAPGETHEADER:
      tracepoint(osd, do_osd_op_pre_omapgetheader, soid.oid.name.c_str(), soid.snap.val);
      if (!pool.info.supports_omap()) {
	// return empty header
	break;
      }
      ++ctx->num_read;
      {
	osd->store->omap_get_header(coll, ghobject_t(soid), &osd_op.outdata);
	ctx->delta_stats.num_rd_kb += SHIFT_ROUND_UP(osd_op.outdata.length(), 10);
	ctx->delta_stats.num_rd++;
      }
      break;

    case CEPH_OSD_OP_OMAPGETVALSBYKEYS:
      ++ctx->num_read;
      {
	set<string> keys_to_get;
	try {
	  ::decode(keys_to_get, bp);
	}
	catch (buffer::error& e) {
	  result = -EINVAL;
	  tracepoint(osd, do_osd_op_pre_omapgetvalsbykeys, soid.oid.name.c_str(), soid.snap.val, "???");
	  goto fail;
	}
	tracepoint(osd, do_osd_op_pre_omapgetvalsbykeys, soid.oid.name.c_str(), soid.snap.val, list_entries(keys_to_get).c_str());
	map<string, bufferlist> out;
	if (pool.info.supports_omap()) {
	  osd->store->omap_get_values(coll, ghobject_t(soid), keys_to_get, &out);
	} // else return empty omap entries
	::encode(out, osd_op.outdata);
	ctx->delta_stats.num_rd_kb += SHIFT_ROUND_UP(osd_op.outdata.length(), 10);
	ctx->delta_stats.num_rd++;
      }
      break;

    case CEPH_OSD_OP_OMAP_CMP:
      ++ctx->num_read;
      {
	if (!obs.exists || oi.is_whiteout()) {
	  result = -ENOENT;
	  tracepoint(osd, do_osd_op_pre_omap_cmp, soid.oid.name.c_str(), soid.snap.val, "???");
	  break;
	}
	map<string, pair<bufferlist, int> > assertions;
	try {
	  ::decode(assertions, bp);
	}
	catch (buffer::error& e) {
	  result = -EINVAL;
	  tracepoint(osd, do_osd_op_pre_omap_cmp, soid.oid.name.c_str(), soid.snap.val, "???");
	  goto fail;
	}
	tracepoint(osd, do_osd_op_pre_omap_cmp, soid.oid.name.c_str(), soid.snap.val, list_keys(assertions).c_str());
	
	map<string, bufferlist> out;

	if (pool.info.supports_omap()) {
	  set<string> to_get;
	  for (map<string, pair<bufferlist, int> >::iterator i = assertions.begin();
	       i != assertions.end();
	       ++i)
	    to_get.insert(i->first);
	  int r = osd->store->omap_get_values(coll, ghobject_t(soid),
					      to_get, &out);
	  if (r < 0) {
	    result = r;
	    break;
	  }
	} // else leave out empty

	//Should set num_rd_kb based on encode length of map
	ctx->delta_stats.num_rd++;

	int r = 0;
	bufferlist empty;
	for (map<string, pair<bufferlist, int> >::iterator i = assertions.begin();
	     i != assertions.end();
	     ++i) {
	  bufferlist &bl = out.count(i->first) ? 
	    out[i->first] : empty;
	  switch (i->second.second) {
	  case CEPH_OSD_CMPXATTR_OP_EQ:
	    if (!(bl == i->second.first)) {
	      r = -ECANCELED;
	    }
	    break;
	  case CEPH_OSD_CMPXATTR_OP_LT:
	    if (!(bl < i->second.first)) {
	      r = -ECANCELED;
	    }
	    break;
	  case CEPH_OSD_CMPXATTR_OP_GT:
	    if (!(bl > i->second.first)) {
	      r = -ECANCELED;
	    }
	    break;
	  default:
	    r = -EINVAL;
	    break;
	  }
	  if (r < 0)
	    break;
	}
	if (r < 0) {
	  result = r;
	}
      }
      break;

      // OMAP Write ops
    case CEPH_OSD_OP_OMAPSETVALS:
      if (!pool.info.supports_omap()) {
	result = -EOPNOTSUPP;
	tracepoint(osd, do_osd_op_pre_omapsetvals, soid.oid.name.c_str(), soid.snap.val);
	break;
      }
      ctx->mod_desc.mark_unrollbackable();
      ++ctx->num_write;
      {
	if (maybe_create_new_object(ctx)) {
	  t->touch(soid);
	}
	bufferlist to_set_bl;
	try {
	  decode_str_str_map_to_bl(bp, &to_set_bl);
	}
	catch (buffer::error& e) {
	  result = -EINVAL;
	  tracepoint(osd, do_osd_op_pre_omapsetvals, soid.oid.name.c_str(), soid.snap.val);
	  goto fail;
	}
	tracepoint(osd, do_osd_op_pre_omapsetvals, soid.oid.name.c_str(), soid.snap.val);
	if (g_ceph_context->_conf->subsys.should_gather(dout_subsys, 20)) {
	  dout(20) << "setting vals: " << dendl;
	  map<string,bufferlist> to_set;
	  bufferlist::iterator pt = to_set_bl.begin();
	  ::decode(to_set, pt);
	  for (map<string, bufferlist>::iterator i = to_set.begin();
	       i != to_set.end();
	       ++i) {
	    dout(20) << "\t" << i->first << dendl;
	  }
	}
	t->omap_setkeys(soid, to_set_bl);
	ctx->delta_stats.num_wr++;
      }
      obs.oi.set_flag(object_info_t::FLAG_OMAP);
      obs.oi.clear_omap_digest();
      break;

    case CEPH_OSD_OP_OMAPSETHEADER:
      tracepoint(osd, do_osd_op_pre_omapsetheader, soid.oid.name.c_str(), soid.snap.val);
      if (!pool.info.supports_omap()) {
	result = -EOPNOTSUPP;
	break;
      }
      ctx->mod_desc.mark_unrollbackable();
      ++ctx->num_write;
      {
	if (maybe_create_new_object(ctx)) {
	  t->touch(soid);
	}
	t->omap_setheader(soid, osd_op.indata);
	ctx->delta_stats.num_wr++;
      }
      obs.oi.set_flag(object_info_t::FLAG_OMAP);
      obs.oi.clear_omap_digest();
      break;

    case CEPH_OSD_OP_OMAPCLEAR:
      tracepoint(osd, do_osd_op_pre_omapclear, soid.oid.name.c_str(), soid.snap.val);
      if (!pool.info.supports_omap()) {
	result = -EOPNOTSUPP;
	break;
      }
      ctx->mod_desc.mark_unrollbackable();
      ++ctx->num_write;
      {
	if (!obs.exists || oi.is_whiteout()) {
	  result = -ENOENT;
	  break;
	}
	t->touch(soid);
	t->omap_clear(soid);
	ctx->delta_stats.num_wr++;
      }
      obs.oi.set_flag(object_info_t::FLAG_OMAP);
      obs.oi.set_omap_digest(-1);
      break;

    case CEPH_OSD_OP_OMAPRMKEYS:
      if (!pool.info.supports_omap()) {
	result = -EOPNOTSUPP;
	tracepoint(osd, do_osd_op_pre_omaprmkeys, soid.oid.name.c_str(), soid.snap.val);
	break;
      }
      ctx->mod_desc.mark_unrollbackable();
      ++ctx->num_write;
      {
	if (!obs.exists || oi.is_whiteout()) {
	  result = -ENOENT;
	  tracepoint(osd, do_osd_op_pre_omaprmkeys, soid.oid.name.c_str(), soid.snap.val);
	  break;
	}
	t->touch(soid);
	bufferlist to_rm_bl;
	try {
	  decode_str_set_to_bl(bp, &to_rm_bl);
	}
	catch (buffer::error& e) {
	  result = -EINVAL;
	  tracepoint(osd, do_osd_op_pre_omaprmkeys, soid.oid.name.c_str(), soid.snap.val);
	  goto fail;
	}
	tracepoint(osd, do_osd_op_pre_omaprmkeys, soid.oid.name.c_str(), soid.snap.val);
	t->omap_rmkeys(soid, to_rm_bl);
	ctx->delta_stats.num_wr++;
      }
      obs.oi.set_flag(object_info_t::FLAG_OMAP);
      obs.oi.clear_omap_digest();
      break;

    case CEPH_OSD_OP_COPY_GET_CLASSIC:
      ++ctx->num_read;
      tracepoint(osd, do_osd_op_pre_copy_get_classic, soid.oid.name.c_str(), soid.snap.val);
      result = fill_in_copy_get(ctx, bp, osd_op, ctx->obc, true);
      if (result == -EINVAL)
	goto fail;
      break;

    case CEPH_OSD_OP_COPY_GET:
      ++ctx->num_read;
      tracepoint(osd, do_osd_op_pre_copy_get, soid.oid.name.c_str(), soid.snap.val);
      result = fill_in_copy_get(ctx, bp, osd_op, ctx->obc, false);
      if (result == -EINVAL)
	goto fail;
      break;

    case CEPH_OSD_OP_COPY_FROM:
      ++ctx->num_write;
      {
	object_t src_name;
	object_locator_t src_oloc;
	snapid_t src_snapid = (uint64_t)op.copy_from.snapid;
	version_t src_version = op.copy_from.src_version;
	try {
	  ::decode(src_name, bp);
	  ::decode(src_oloc, bp);
	}
	catch (buffer::error& e) {
	  result = -EINVAL;
	  tracepoint(osd,
		     do_osd_op_pre_copy_from,
		     soid.oid.name.c_str(),
		     soid.snap.val,
		     "???",
		     0,
		     "???",
		     "???",
		     0,
		     src_snapid,
		     src_version);
	  goto fail;
	}
	tracepoint(osd,
		   do_osd_op_pre_copy_from,
		   soid.oid.name.c_str(),
		   soid.snap.val,
		   src_name.name.c_str(),
		   src_oloc.pool,
		   src_oloc.key.c_str(),
		   src_oloc.nspace.c_str(),
		   src_oloc.hash,
		   src_snapid,
		   src_version);
	if (!ctx->copy_cb) {
	  // start
	  pg_t raw_pg;
	  get_osdmap()->object_locator_to_pg(src_name, src_oloc, raw_pg);
	  hobject_t src(src_name, src_oloc.key, src_snapid,
			raw_pg.ps(), raw_pg.pool(),
			src_oloc.nspace);
	  if (src == soid) {
	    dout(20) << " copy from self is invalid" << dendl;
	    result = -EINVAL;
	    break;
	  }
	  CopyFromCallback *cb = new CopyFromCallback(ctx);
	  ctx->copy_cb = cb;
	  start_copy(cb, ctx->obc, src, src_oloc, src_version,
		     op.copy_from.flags,
		     false,
		     op.copy_from.src_fadvise_flags,
		     op.flags);
	  result = -EINPROGRESS;
	} else {
	  // finish
	  assert(ctx->copy_cb->get_result() >= 0);
	  finish_copyfrom(ctx);
	  result = 0;
	}
      }
      break;

    default:
      tracepoint(osd, do_osd_op_pre_unknown, soid.oid.name.c_str(), soid.snap.val, op.op, ceph_osd_op_name(op.op));
      dout(1) << "unrecognized osd op " << op.op
	      << " " << ceph_osd_op_name(op.op)
	      << dendl;
      result = -EOPNOTSUPP;
    }

  fail:
    osd_op.rval = result;
    tracepoint(osd, do_osd_op_post, soid.oid.name.c_str(), soid.snap.val, op.op, ceph_osd_op_name(op.op), op.flags, result);
    if (result < 0 && (op.flags & CEPH_OSD_OP_FLAG_FAILOK))
      result = 0;

    if (result < 0)
      break;
  }
  return result;
}

int ReplicatedPG::_get_tmap(OpContext *ctx, bufferlist *header, bufferlist *vals)
{
  if (ctx->new_obs.oi.size == 0) {
    dout(20) << "unable to get tmap for zero sized " << ctx->new_obs.oi.soid << dendl;
    return -ENODATA;
  }
  vector<OSDOp> nops(1);
  OSDOp &newop = nops[0];
  newop.op.op = CEPH_OSD_OP_TMAPGET;
  do_osd_ops(ctx, nops);
  try {
    bufferlist::iterator i = newop.outdata.begin();
    ::decode(*header, i);
    (*vals).substr_of(newop.outdata, i.get_off(), i.get_remaining());
  } catch (...) {
    dout(20) << "unsuccessful at decoding tmap for " << ctx->new_obs.oi.soid
	     << dendl;
    return -EINVAL;
  }
  dout(20) << "successful at decoding tmap for " << ctx->new_obs.oi.soid
	   << dendl;
  return 0;
}

int ReplicatedPG::_verify_no_head_clones(const hobject_t& soid,
					const SnapSet& ss)
{
  // verify that all clones have been evicted
  dout(20) << __func__ << " verifying clones are absent "
	   << ss << dendl;
  for (vector<snapid_t>::const_iterator p = ss.clones.begin();
       p != ss.clones.end();
       ++p) {
    hobject_t clone_oid = soid;
    clone_oid.snap = *p;
    if (is_missing_object(clone_oid))
      return -EBUSY;
    ObjectContextRef clone_obc = get_object_context(clone_oid, false);
    if (clone_obc && clone_obc->obs.exists) {
      dout(10) << __func__ << " cannot evict head before clone "
	       << clone_oid << dendl;
      return -EBUSY;
    }
    if (copy_ops.count(clone_oid)) {
      dout(10) << __func__ << " cannot evict head, pending promote on clone "
	       << clone_oid << dendl;
      return -EBUSY;
    }
  }
  return 0;
}

inline int ReplicatedPG::_delete_oid(OpContext *ctx, bool no_whiteout)
{
  SnapSet& snapset = ctx->new_snapset;
  ObjectState& obs = ctx->new_obs;
  object_info_t& oi = obs.oi;
  const hobject_t& soid = oi.soid;
  PGBackend::PGTransaction* t = ctx->op_t;

  if (!obs.exists || (obs.oi.is_whiteout() && !no_whiteout))
    return -ENOENT;

  if (pool.info.require_rollback()) {
    if (ctx->mod_desc.rmobject(ctx->at_version.version)) {
      t->stash(soid, ctx->at_version.version);
    } else {
      t->remove(soid);
    }
    map<string, bufferlist> new_attrs;
    replace_cached_attrs(ctx, ctx->obc, new_attrs);
  } else {
    ctx->mod_desc.mark_unrollbackable();
    t->remove(soid);
  }

  if (oi.size > 0) {
    interval_set<uint64_t> ch;
    ch.insert(0, oi.size);
    ctx->modified_ranges.union_of(ch);
  }

  ctx->delta_stats.num_wr++;
  if (soid.is_snap()) {
    assert(ctx->obc->ssc->snapset.clone_overlap.count(soid.snap));
    ctx->delta_stats.num_bytes -= ctx->obc->ssc->snapset.get_clone_bytes(soid.snap);
  } else {
    ctx->delta_stats.num_bytes -= oi.size;
  }
  oi.size = 0;
  oi.new_object();

  // disconnect all watchers
  for (map<pair<uint64_t, entity_name_t>, watch_info_t>::iterator p =
	 oi.watchers.begin();
       p != oi.watchers.end();
       ++p) {
    dout(20) << __func__ << " will disconnect watcher " << p->first << dendl;
    ctx->watch_disconnects.push_back(
      OpContext::watch_disconnect_t(p->first.first, p->first.second, true));
  }
  oi.watchers.clear();

  // cache: cache: set whiteout on delete?
  if (pool.info.cache_mode != pg_pool_t::CACHEMODE_NONE && !no_whiteout) {
    dout(20) << __func__ << " setting whiteout on " << soid << dendl;
    oi.set_flag(object_info_t::FLAG_WHITEOUT);
    ctx->delta_stats.num_whiteouts++;
    t->touch(soid);
    osd->logger->inc(l_osd_tier_whiteout);
    return 0;
  }

  ctx->delta_stats.num_objects--;
  if (soid.is_snap())
    ctx->delta_stats.num_object_clones--;
  if (oi.is_whiteout()) {
    dout(20) << __func__ << " deleting whiteout on " << soid << dendl;
    ctx->delta_stats.num_whiteouts--;
  }
  if (soid.is_head())
    snapset.head_exists = false;
  obs.exists = false;
  return 0;
}

int ReplicatedPG::_rollback_to(OpContext *ctx, ceph_osd_op& op)
{
  SnapSet& snapset = ctx->new_snapset;
  ObjectState& obs = ctx->new_obs;
  object_info_t& oi = obs.oi;
  const hobject_t& soid = oi.soid;
  PGBackend::PGTransaction* t = ctx->op_t;
  snapid_t snapid = (uint64_t)op.snap.snapid;
  hobject_t missing_oid;

  dout(10) << "_rollback_to " << soid << " snapid " << snapid << dendl;

  ObjectContextRef rollback_to;
  int ret = find_object_context(
    hobject_t(soid.oid, soid.get_key(), snapid, soid.get_hash(), info.pgid.pool(),
	      soid.get_namespace()),
    &rollback_to, false, false, &missing_oid);
  if (ret == -EAGAIN) {
    /* clone must be missing */
    assert(is_missing_object(missing_oid));
    dout(20) << "_rollback_to attempted to roll back to a missing object "
	     << missing_oid << " (requested snapid: ) " << snapid << dendl;
    block_write_on_degraded_snap(missing_oid, ctx->op);
    return ret;
  }
  {
    ObjectContextRef promote_obc;
    switch (
      maybe_handle_cache_detail(
	ctx->op,
	true,
	rollback_to,
	ret,
	missing_oid,
	true,
	false,
	&promote_obc)) {
    case cache_result_t::NOOP:
      break;
    case cache_result_t::BLOCKED_PROMOTE:
      assert(promote_obc);
      block_write_on_snap_rollback(soid, promote_obc, ctx->op);
      return -EAGAIN;
    case cache_result_t::BLOCKED_FULL:
      block_write_on_full_cache(soid, ctx->op);
      return -EAGAIN;
    default:
      assert(0 == "must promote was set, other values are not valid");
      return -EAGAIN;
    }
  }

  if (ret == -ENOENT || (rollback_to && rollback_to->obs.oi.is_whiteout())) {
    // there's no snapshot here, or there's no object.
    // if there's no snapshot, we delete the object; otherwise, do nothing.
    dout(20) << "_rollback_to deleting head on " << soid.oid
	     << " because got ENOENT|whiteout on find_object_context" << dendl;
    if (ctx->obc->obs.oi.watchers.size()) {
      // Cannot delete an object with watchers
      ret = -EBUSY;
    } else {
      _delete_oid(ctx, false);
      ret = 0;
    }
  } else if (ret) {
    // ummm....huh? It *can't* return anything else at time of writing.
    assert(0 == "unexpected error code in _rollback_to");
  } else { //we got our context, let's use it to do the rollback!
    hobject_t& rollback_to_sobject = rollback_to->obs.oi.soid;
    if (is_degraded_or_backfilling_object(rollback_to_sobject)) {
      dout(20) << "_rollback_to attempted to roll back to a degraded object "
	       << rollback_to_sobject << " (requested snapid: ) " << snapid << dendl;
      block_write_on_degraded_snap(rollback_to_sobject, ctx->op);
      ret = -EAGAIN;
    } else if (rollback_to->obs.oi.soid.snap == CEPH_NOSNAP) {
      // rolling back to the head; we just need to clone it.
      ctx->modify = true;
    } else {
      /* 1) Delete current head
       * 2) Clone correct snapshot into head
       * 3) Calculate clone_overlaps by following overlaps
       *    forward from rollback snapshot */
      dout(10) << "_rollback_to deleting " << soid.oid
	       << " and rolling back to old snap" << dendl;

      if (pool.info.require_rollback()) {
	if (obs.exists) {
	  if (ctx->mod_desc.rmobject(ctx->at_version.version)) {
	    t->stash(soid, ctx->at_version.version);
	  } else {
	    t->remove(soid);
	  }
	}
	replace_cached_attrs(ctx, ctx->obc, rollback_to->attr_cache);
      } else {
	if (obs.exists) {
	  ctx->mod_desc.mark_unrollbackable();
	  t->remove(soid);
	}
      }
      ctx->mod_desc.create();
      t->clone(rollback_to_sobject, soid);
      snapset.head_exists = true;

      map<snapid_t, interval_set<uint64_t> >::iterator iter =
	snapset.clone_overlap.lower_bound(snapid);
      interval_set<uint64_t> overlaps = iter->second;
      assert(iter != snapset.clone_overlap.end());
      for ( ;
	    iter != snapset.clone_overlap.end();
	    ++iter)
	overlaps.intersection_of(iter->second);

      if (obs.oi.size > 0) {
	interval_set<uint64_t> modified;
	modified.insert(0, obs.oi.size);
	overlaps.intersection_of(modified);
	modified.subtract(overlaps);
	ctx->modified_ranges.union_of(modified);
      }

      // Adjust the cached objectcontext
      maybe_create_new_object(ctx);
      ctx->delta_stats.num_bytes -= obs.oi.size;
      ctx->delta_stats.num_bytes += rollback_to->obs.oi.size;
      obs.oi.size = rollback_to->obs.oi.size;
      if (rollback_to->obs.oi.is_data_digest())
	obs.oi.set_data_digest(rollback_to->obs.oi.data_digest);
      else
	obs.oi.clear_data_digest();
      if (rollback_to->obs.oi.is_omap_digest())
	obs.oi.set_omap_digest(rollback_to->obs.oi.omap_digest);
      else
	obs.oi.clear_omap_digest();
      snapset.head_exists = true;
    }
  }
  return ret;
}

void ReplicatedPG::_make_clone(
  OpContext *ctx,
  PGBackend::PGTransaction* t,
  ObjectContextRef obc,
  const hobject_t& head, const hobject_t& coid,
  object_info_t *poi)
{
  bufferlist bv;
  ::encode(*poi, bv);

  t->clone(head, coid);
  setattr_maybe_cache(obc, ctx, t, OI_ATTR, bv);
  rmattr_maybe_cache(obc, ctx, t, SS_ATTR);
}

void ReplicatedPG::make_writeable(OpContext *ctx)
{
  const hobject_t& soid = ctx->obs->oi.soid;
  SnapContext& snapc = ctx->snapc;

  // clone?
  assert(soid.snap == CEPH_NOSNAP);
  dout(20) << "make_writeable " << soid << " snapset=" << ctx->snapset
	   << "  snapc=" << snapc << dendl;
  
  bool was_dirty = ctx->obc->obs.oi.is_dirty();
  if (ctx->new_obs.exists) {
    // we will mark the object dirty
    if (ctx->undirty && was_dirty) {
      dout(20) << " clearing DIRTY flag" << dendl;
      assert(ctx->new_obs.oi.is_dirty());
      ctx->new_obs.oi.clear_flag(object_info_t::FLAG_DIRTY);
      --ctx->delta_stats.num_objects_dirty;
      osd->logger->inc(l_osd_tier_clean);
    } else if (!was_dirty && !ctx->undirty) {
      dout(20) << " setting DIRTY flag" << dendl;
      ctx->new_obs.oi.set_flag(object_info_t::FLAG_DIRTY);
      ++ctx->delta_stats.num_objects_dirty;
      osd->logger->inc(l_osd_tier_dirty);
    }
  } else {
    if (was_dirty) {
      dout(20) << " deletion, decrementing num_dirty and clearing flag" << dendl;
      ctx->new_obs.oi.clear_flag(object_info_t::FLAG_DIRTY);
      --ctx->delta_stats.num_objects_dirty;
    }
  }

  if ((ctx->new_obs.exists &&
       ctx->new_obs.oi.is_omap()) &&
      (!ctx->obc->obs.exists ||
       !ctx->obc->obs.oi.is_omap())) {
    ++ctx->delta_stats.num_objects_omap;
  }
  if ((!ctx->new_obs.exists ||
       !ctx->new_obs.oi.is_omap()) &&
      (ctx->obc->obs.exists &&
       ctx->obc->obs.oi.is_omap())) {
    --ctx->delta_stats.num_objects_omap;
  }

  // use newer snapc?
  if (ctx->new_snapset.seq > snapc.seq) {
    snapc.seq = ctx->new_snapset.seq;
    snapc.snaps = ctx->new_snapset.snaps;
    dout(10) << " using newer snapc " << snapc << dendl;
  }

  if (ctx->obs->exists)
    filter_snapc(snapc.snaps);
  
  if ((ctx->obs->exists && !ctx->obs->oi.is_whiteout()) && // head exist(ed)
      snapc.snaps.size() &&                 // there are snaps
      !ctx->cache_evict &&
      snapc.snaps[0] > ctx->new_snapset.seq) {  // existing object is old
    // clone
    hobject_t coid = soid;
    coid.snap = snapc.seq;
    
    unsigned l;
    for (l=1; l<snapc.snaps.size() && snapc.snaps[l] > ctx->new_snapset.seq; l++) ;
    
    vector<snapid_t> snaps(l);
    for (unsigned i=0; i<l; i++)
      snaps[i] = snapc.snaps[i];
    
    // prepare clone
    object_info_t static_snap_oi(coid);
    object_info_t *snap_oi;
    if (is_primary()) {
      ctx->clone_obc = object_contexts.lookup_or_create(static_snap_oi.soid);
      ctx->clone_obc->destructor_callback = new C_PG_ObjectContext(this, ctx->clone_obc.get());
      ctx->clone_obc->obs.oi = static_snap_oi;
      ctx->clone_obc->obs.exists = true;
      ctx->clone_obc->ssc = ctx->obc->ssc;
      ctx->clone_obc->ssc->ref++;
      if (pool.info.require_rollback())
	ctx->clone_obc->attr_cache = ctx->obc->attr_cache;
      snap_oi = &ctx->clone_obc->obs.oi;
      bool got = ctx->clone_obc->get_write_greedy(ctx->op);
      assert(got);
      dout(20) << " got greedy write on clone_obc " << *ctx->clone_obc << dendl;
    } else {
      snap_oi = &static_snap_oi;
    }
    snap_oi->version = ctx->at_version;
    snap_oi->prior_version = ctx->obs->oi.version;
    snap_oi->copy_user_bits(ctx->obs->oi);
    snap_oi->snaps = snaps;

    // prepend transaction to op_t
    PGBackend::PGTransaction *t = pgbackend->get_transaction();
    _make_clone(ctx, t, ctx->clone_obc, soid, coid, snap_oi);
    t->append(ctx->op_t);
    delete ctx->op_t;
    ctx->op_t = t;
    
    ctx->delta_stats.num_objects++;
    if (snap_oi->is_dirty()) {
      ctx->delta_stats.num_objects_dirty++;
      osd->logger->inc(l_osd_tier_dirty);
    }
    if (snap_oi->is_omap())
      ctx->delta_stats.num_objects_omap++;
    if (snap_oi->is_cache_pinned())
      ctx->delta_stats.num_objects_pinned++;
    ctx->delta_stats.num_object_clones++;
    ctx->new_snapset.clones.push_back(coid.snap);
    ctx->new_snapset.clone_size[coid.snap] = ctx->obs->oi.size;

    // clone_overlap should contain an entry for each clone 
    // (an empty interval_set if there is no overlap)
    ctx->new_snapset.clone_overlap[coid.snap];
    if (ctx->obs->oi.size)
      ctx->new_snapset.clone_overlap[coid.snap].insert(0, ctx->obs->oi.size);
    
    // log clone
    dout(10) << " cloning v " << ctx->obs->oi.version
	     << " to " << coid << " v " << ctx->at_version
	     << " snaps=" << snaps << dendl;
    ctx->log.push_back(pg_log_entry_t(pg_log_entry_t::CLONE, coid, ctx->at_version,
				      ctx->obs->oi.version,
				      ctx->obs->oi.user_version,
				      osd_reqid_t(), ctx->new_obs.oi.mtime));
    ::encode(snaps, ctx->log.back().snaps);
    ctx->log.back().mod_desc.create();

    ctx->at_version.version++;
  }

  // update most recent clone_overlap and usage stats
  if (ctx->new_snapset.clones.size() > 0) {
    /* we need to check whether the most recent clone exists, if it's been evicted,
     * it's not included in the stats */
    hobject_t last_clone_oid = soid;
    last_clone_oid.snap = ctx->new_snapset.clone_overlap.rbegin()->first;
    if (is_present_clone(last_clone_oid)) {
      interval_set<uint64_t> &newest_overlap = ctx->new_snapset.clone_overlap.rbegin()->second;
      ctx->modified_ranges.intersection_of(newest_overlap);
      // modified_ranges is still in use by the clone
      add_interval_usage(ctx->modified_ranges, ctx->delta_stats);
      newest_overlap.subtract(ctx->modified_ranges);
    }
  }
  
  // update snapset with latest snap context
  ctx->new_snapset.seq = snapc.seq;
  ctx->new_snapset.snaps = snapc.snaps;
  ctx->new_snapset.head_exists = ctx->new_obs.exists;
  dout(20) << "make_writeable " << soid << " done, snapset=" << ctx->new_snapset << dendl;
}


void ReplicatedPG::write_update_size_and_usage(object_stat_sum_t& delta_stats, object_info_t& oi,
					       interval_set<uint64_t>& modified, uint64_t offset,
					       uint64_t length, bool count_bytes, bool force_changesize)
{
  interval_set<uint64_t> ch;
  if (length)
    ch.insert(offset, length);
  modified.union_of(ch);
  if (force_changesize || offset + length > oi.size) {
    uint64_t new_size = offset + length;
    delta_stats.num_bytes -= oi.size;
    delta_stats.num_bytes += new_size;
    oi.size = new_size;
  }
  delta_stats.num_wr++;
  if (count_bytes)
    delta_stats.num_wr_kb += SHIFT_ROUND_UP(length, 10);
}

void ReplicatedPG::add_interval_usage(interval_set<uint64_t>& s, object_stat_sum_t& delta_stats)
{
  for (interval_set<uint64_t>::const_iterator p = s.begin(); p != s.end(); ++p) {
    delta_stats.num_bytes += p.get_len();
  }
}

void ReplicatedPG::do_osd_op_effects(OpContext *ctx, const ConnectionRef& conn)
{
  entity_name_t entity = ctx->reqid.name;
  dout(15) << "do_osd_op_effects " << entity << " con " << conn.get() << dendl;

  // disconnects first
  for (list<OpContext::watch_disconnect_t>::iterator i =
	 ctx->watch_disconnects.begin();
       i != ctx->watch_disconnects.end();
       ++i) {
    pair<uint64_t, entity_name_t> watcher(i->cookie, i->name);
    if (ctx->obc->watchers.count(watcher)) {
      WatchRef watch = ctx->obc->watchers[watcher];
      dout(10) << "do_osd_op_effects disconnect watcher " << watcher << dendl;
      ctx->obc->watchers.erase(watcher);
      watch->remove(i->send_disconnect);
    } else {
      dout(10) << "do_osd_op_effects disconnect failed to find watcher "
	       << watcher << dendl;
    }
  }

  if (!conn)
    return;
  boost::intrusive_ptr<OSD::Session> session((OSD::Session *)conn->get_priv());
  if (!session.get())
    return;
  session->put();  // get_priv() takes a ref, and so does the intrusive_ptr

  for (list<pair<watch_info_t,bool> >::iterator i = ctx->watch_connects.begin();
       i != ctx->watch_connects.end();
       ++i) {
    pair<uint64_t, entity_name_t> watcher(i->first.cookie, entity);
    dout(15) << "do_osd_op_effects applying watch connect on session "
	     << session.get() << " watcher " << watcher << dendl;
    WatchRef watch;
    if (ctx->obc->watchers.count(watcher)) {
      dout(15) << "do_osd_op_effects found existing watch watcher " << watcher
	       << dendl;
      watch = ctx->obc->watchers[watcher];
    } else {
      dout(15) << "do_osd_op_effects new watcher " << watcher
	       << dendl;
      watch = Watch::makeWatchRef(
	this, osd, ctx->obc, i->first.timeout_seconds,
	i->first.cookie, entity, conn->get_peer_addr());
      ctx->obc->watchers.insert(
	make_pair(
	  watcher,
	  watch));
    }
    watch->connect(conn, i->second);
  }

  for (list<notify_info_t>::iterator p = ctx->notifies.begin();
       p != ctx->notifies.end();
       ++p) {
    dout(10) << "do_osd_op_effects, notify " << *p << dendl;
    ConnectionRef conn(ctx->op->get_req()->get_connection());
    NotifyRef notif(
      Notify::makeNotifyRef(
	conn,
	ctx->reqid.name.num(),
	p->bl,
	p->timeout,
	p->cookie,
	p->notify_id,
	ctx->obc->obs.oi.user_version,
	osd));
    for (map<pair<uint64_t, entity_name_t>, WatchRef>::iterator i =
	   ctx->obc->watchers.begin();
	 i != ctx->obc->watchers.end();
	 ++i) {
      dout(10) << "starting notify on watch " << i->first << dendl;
      i->second->start_notify(notif);
    }
    notif->init();
  }

  for (list<OpContext::NotifyAck>::iterator p = ctx->notify_acks.begin();
       p != ctx->notify_acks.end();
       ++p) {
    if (p->watch_cookie)
      dout(10) << "notify_ack " << make_pair(p->watch_cookie.get(), p->notify_id) << dendl;
    else
      dout(10) << "notify_ack " << make_pair("NULL", p->notify_id) << dendl;
    for (map<pair<uint64_t, entity_name_t>, WatchRef>::iterator i =
	   ctx->obc->watchers.begin();
	 i != ctx->obc->watchers.end();
	 ++i) {
      if (i->first.second != entity) continue;
      if (p->watch_cookie &&
	  p->watch_cookie.get() != i->first.first) continue;
      dout(10) << "acking notify on watch " << i->first << dendl;
      i->second->notify_ack(p->notify_id, p->reply_bl);
    }
  }
}

hobject_t ReplicatedPG::generate_temp_object()
{
  ostringstream ss;
  ss << "temp_" << info.pgid << "_" << get_role() << "_" << osd->monc->get_global_id() << "_" << (++temp_seq);
  hobject_t hoid = info.pgid.make_temp_object(ss.str());
  dout(20) << __func__ << " " << hoid << dendl;
  return hoid;
}

hobject_t ReplicatedPG::get_temp_recovery_object(eversion_t version, snapid_t snap)
{
  ostringstream ss;
  ss << "temp_recovering_" << info.pgid  // (note this includes the shardid)
     << "_" << version
     << "_" << info.history.same_interval_since
     << "_" << snap;
  // pgid + version + interval + snapid is unique, and short
  hobject_t hoid = info.pgid.make_temp_object(ss.str());
  dout(20) << __func__ << " " << hoid << dendl;
  return hoid;
}

int ReplicatedPG::prepare_transaction(OpContext *ctx)
{
  assert(!ctx->ops.empty());
  
  const hobject_t& soid = ctx->obs->oi.soid;

  // valid snap context?
  if (!ctx->snapc.is_valid()) {
    dout(10) << " invalid snapc " << ctx->snapc << dendl;
    return -EINVAL;
  }

  // prepare the actual mutation
  int result = do_osd_ops(ctx, ctx->ops);
  if (result < 0)
    return result;

  // read-op?  done?
  if (ctx->op_t->empty() && !ctx->modify) {
    unstable_stats.add(ctx->delta_stats);
    return result;
  }

  // check for full
  if ((ctx->delta_stats.num_bytes > 0 ||
       ctx->delta_stats.num_objects > 0) &&  // FIXME: keys?
      (pool.info.has_flag(pg_pool_t::FLAG_FULL) ||
       get_osdmap()->test_flag(CEPH_OSDMAP_FULL))) {
    MOSDOp *m = static_cast<MOSDOp*>(ctx->op->get_req());
    if (ctx->reqid.name.is_mds() ||   // FIXME: ignore MDS for now
	m->has_flag(CEPH_OSD_FLAG_FULL_FORCE)) {
      dout(20) << __func__ << " full, but proceeding due to FULL_FORCE or MDS"
	       << dendl;
    } else if (m->has_flag(CEPH_OSD_FLAG_FULL_TRY)) {
      // they tried, they failed.
      dout(20) << __func__ << " full, replying to FULL_TRY op" << dendl;
      return pool.info.has_flag(pg_pool_t::FLAG_FULL) ? -EDQUOT : -ENOSPC;
    } else {
      // drop request
      dout(20) << __func__ << " full, dropping request (bad client)" << dendl;
      return -EAGAIN;
    }
  }

  // clone, if necessary
  if (soid.snap == CEPH_NOSNAP)
    make_writeable(ctx);

  finish_ctx(ctx,
	     ctx->new_obs.exists ? pg_log_entry_t::MODIFY :
	     pg_log_entry_t::DELETE);

  return result;
}

void ReplicatedPG::finish_ctx(OpContext *ctx, int log_op_type, bool maintain_ssc,
			      bool scrub_ok)
{
  const hobject_t& soid = ctx->obs->oi.soid;
  dout(20) << __func__ << " " << soid << " " << ctx
	   << " op " << pg_log_entry_t::get_op_name(log_op_type)
	   << dendl;
  utime_t now = ceph_clock_now(cct);

  // snapset
  bufferlist bss;

  if (soid.snap == CEPH_NOSNAP && maintain_ssc) {
    ::encode(ctx->new_snapset, bss);
    assert(ctx->new_obs.exists == ctx->new_snapset.head_exists);

    if (ctx->new_obs.exists) {
      if (!ctx->obs->exists) {
	if (ctx->snapset_obc && ctx->snapset_obc->obs.exists) {
	  hobject_t snapoid = soid.get_snapdir();
	  ctx->log.push_back(pg_log_entry_t(pg_log_entry_t::DELETE, snapoid,
	      ctx->at_version,
	      ctx->snapset_obc->obs.oi.version,
	      0, osd_reqid_t(), ctx->mtime));
	  if (pool.info.require_rollback()) {
	    if (ctx->log.back().mod_desc.rmobject(ctx->at_version.version)) {
	      ctx->op_t->stash(snapoid, ctx->at_version.version);
	    } else {
	      ctx->op_t->remove(snapoid);
	    }
	  } else {
	    ctx->op_t->remove(snapoid);
	    ctx->log.back().mod_desc.mark_unrollbackable();
	  }
	  dout(10) << " removing old " << snapoid << dendl;

	  ctx->at_version.version++;

	  ctx->snapset_obc->obs.exists = false;
	}
      }
    } else if (ctx->new_snapset.clones.size() &&
	       !ctx->cache_evict &&
	       (!ctx->snapset_obc || !ctx->snapset_obc->obs.exists)) {
      // save snapset on _snap
      hobject_t snapoid(soid.oid, soid.get_key(), CEPH_SNAPDIR, soid.get_hash(),
			info.pgid.pool(), soid.get_namespace());
      dout(10) << " final snapset " << ctx->new_snapset
	       << " in " << snapoid << dendl;
      ctx->log.push_back(pg_log_entry_t(pg_log_entry_t::MODIFY, snapoid,
					ctx->at_version,
	                                eversion_t(),
					0, osd_reqid_t(), ctx->mtime));

      if (!ctx->snapset_obc)
	ctx->snapset_obc = get_object_context(snapoid, true);
      bool got = false;
      if (ctx->lock_to_release == OpContext::W_LOCK) {
	got = ctx->snapset_obc->get_write_greedy(ctx->op);
      } else {
	assert(ctx->lock_to_release == OpContext::E_LOCK);
	got = ctx->snapset_obc->get_excl(ctx->op);
      }
      assert(got);
      dout(20) << " got greedy write on snapset_obc " << *ctx->snapset_obc << dendl;
      ctx->release_snapset_obc = true;
      if (pool.info.require_rollback() && !ctx->snapset_obc->obs.exists) {
	ctx->log.back().mod_desc.create();
      } else if (!pool.info.require_rollback()) {
	ctx->log.back().mod_desc.mark_unrollbackable();
      }
      ctx->snapset_obc->obs.exists = true;
      ctx->snapset_obc->obs.oi.version = ctx->at_version;
      ctx->snapset_obc->obs.oi.last_reqid = ctx->reqid;
      ctx->snapset_obc->obs.oi.mtime = ctx->mtime;
      ctx->snapset_obc->obs.oi.local_mtime = now;

      map<string, bufferlist> attrs;
      bufferlist bv(sizeof(ctx->new_obs.oi));
      ::encode(ctx->snapset_obc->obs.oi, bv);
      ctx->op_t->touch(snapoid);
      attrs[OI_ATTR].claim(bv);
      attrs[SS_ATTR].claim(bss);
      setattrs_maybe_cache(ctx->snapset_obc, ctx, ctx->op_t, attrs);
      if (pool.info.require_rollback()) {
	map<string, boost::optional<bufferlist> > to_set;
	to_set[SS_ATTR];
	to_set[OI_ATTR];
	ctx->log.back().mod_desc.setattrs(to_set);
      } else {
	ctx->log.back().mod_desc.mark_unrollbackable();
      }
      ctx->at_version.version++;
    }
  }

  // finish and log the op.
  if (ctx->user_modify) {
    // update the user_version for any modify ops, except for the watch op
    ctx->user_at_version = MAX(info.last_user_version, ctx->new_obs.oi.user_version) + 1;
    /* In order for new clients and old clients to interoperate properly
     * when exchanging versions, we need to lower bound the user_version
     * (which our new clients pay proper attention to)
     * by the at_version (which is all the old clients can ever see). */
    if (ctx->at_version.version > ctx->user_at_version)
      ctx->user_at_version = ctx->at_version.version;
    ctx->new_obs.oi.user_version = ctx->user_at_version;
  }
  ctx->bytes_written = ctx->op_t->get_bytes_written();
 
  if (ctx->new_obs.exists) {
    // on the head object
    ctx->new_obs.oi.version = ctx->at_version;
    ctx->new_obs.oi.prior_version = ctx->obs->oi.version;
    ctx->new_obs.oi.last_reqid = ctx->reqid;
    if (ctx->mtime != utime_t()) {
      ctx->new_obs.oi.mtime = ctx->mtime;
      dout(10) << " set mtime to " << ctx->new_obs.oi.mtime << dendl;
      ctx->new_obs.oi.local_mtime = now;
    } else {
      dout(10) << " mtime unchanged at " << ctx->new_obs.oi.mtime << dendl;
    }

    map <string, bufferlist> attrs;
    bufferlist bv(sizeof(ctx->new_obs.oi));
    ::encode(ctx->new_obs.oi, bv);
    attrs[OI_ATTR].claim(bv);

    if (soid.snap == CEPH_NOSNAP) {
      dout(10) << " final snapset " << ctx->new_snapset
	       << " in " << soid << dendl;
      attrs[SS_ATTR].claim(bss);
    } else {
      dout(10) << " no snapset (this is a clone)" << dendl;
    }
    setattrs_maybe_cache(ctx->obc, ctx, ctx->op_t, attrs);

    if (pool.info.require_rollback()) {
      set<string> changing;
      changing.insert(OI_ATTR);
      if (!soid.is_snap())
	changing.insert(SS_ATTR);
      ctx->obc->fill_in_setattrs(changing, &(ctx->mod_desc));
    } else {
      // replicated pools are never rollbackable in this case
      ctx->mod_desc.mark_unrollbackable();
    }
  } else {
    ctx->new_obs.oi = object_info_t(ctx->obc->obs.oi.soid);
  }

  // append to log
  ctx->log.push_back(pg_log_entry_t(log_op_type, soid, ctx->at_version,
				    ctx->obs->oi.version,
				    ctx->user_at_version, ctx->reqid,
				    ctx->mtime));
  if (soid.snap < CEPH_NOSNAP) {
    switch (log_op_type) {
    case pg_log_entry_t::MODIFY:
    case pg_log_entry_t::PROMOTE:
    case pg_log_entry_t::CLEAN:
      dout(20) << __func__ << " encoding snaps " << ctx->new_obs.oi.snaps
	       << dendl;
      ::encode(ctx->new_obs.oi.snaps, ctx->log.back().snaps);
      break;
    default:
      break;
    }
  }

  ctx->log.back().mod_desc.claim(ctx->mod_desc);
  if (!ctx->extra_reqids.empty()) {
    dout(20) << __func__ << "  extra_reqids " << ctx->extra_reqids << dendl;
    ctx->log.back().extra_reqids.swap(ctx->extra_reqids);
  }

  // apply new object state.
  ctx->obc->obs = ctx->new_obs;

  if (soid.is_head() && !ctx->obc->obs.exists &&
      (!maintain_ssc || ctx->cache_evict)) {
    ctx->obc->ssc->exists = false;
    ctx->obc->ssc->snapset = SnapSet();
  } else {
    ctx->obc->ssc->exists = true;
    ctx->obc->ssc->snapset = ctx->new_snapset;
  }

  apply_ctx_stats(ctx, scrub_ok);
}

void ReplicatedPG::apply_ctx_stats(OpContext *ctx, bool scrub_ok)
{
  info.stats.stats.add(ctx->delta_stats);

  const hobject_t& soid = ctx->obs->oi.soid;
  for (set<pg_shard_t>::iterator i = backfill_targets.begin();
       i != backfill_targets.end();
       ++i) {
    pg_shard_t bt = *i;
    pg_info_t& pinfo = peer_info[bt];
    if (cmp(soid, pinfo.last_backfill, get_sort_bitwise()) <= 0)
      pinfo.stats.stats.add(ctx->delta_stats);
    else if (cmp(soid, last_backfill_started, get_sort_bitwise()) <= 0)
      pending_backfill_updates[soid].stats.add(ctx->delta_stats);
  }

  if (!scrub_ok && scrubber.active) {
    assert(cmp(soid, scrubber.start, get_sort_bitwise()) < 0 ||
	   cmp(soid, scrubber.end, get_sort_bitwise()) >= 0);
    if (cmp(soid, scrubber.start, get_sort_bitwise()) < 0)
      scrub_cstat.add(ctx->delta_stats);
  }
}

void ReplicatedPG::complete_read_ctx(int result, OpContext *ctx)
{
  MOSDOp *m = static_cast<MOSDOp*>(ctx->op->get_req());
  assert(ctx->async_reads_complete());

  for (vector<OSDOp>::iterator p = ctx->ops.begin(); p != ctx->ops.end(); ++p) {
    if (p->rval < 0 && !(p->op.flags & CEPH_OSD_OP_FLAG_FAILOK)) {
      result = p->rval;
      break;
    }
    ctx->bytes_read += p->outdata.length();
  }
  ctx->reply->claim_op_out_data(ctx->ops);
  ctx->reply->get_header().data_off = ctx->data_off;

  MOSDOpReply *reply = ctx->reply;
  ctx->reply = NULL;

  if (result >= 0) {
    if (!ctx->ignore_log_op_stats) {
      log_op_stats(ctx);
      publish_stats_to_osd();
    }

    // on read, return the current object version
    if (ctx->obs) {
      reply->set_reply_versions(eversion_t(), ctx->obs->oi.user_version);
    } else {
      reply->set_reply_versions(eversion_t(), ctx->user_at_version);
    }
  } else if (result == -ENOENT) {
    // on ENOENT, set a floor for what the next user version will be.
    reply->set_enoent_reply_versions(info.last_update, info.last_user_version);
  }

  reply->set_result(result);
  reply->add_flags(CEPH_OSD_FLAG_ACK | CEPH_OSD_FLAG_ONDISK);
  osd->send_message_osd_client(reply, m->get_connection());
  close_op_ctx(ctx, 0);
}

// ========================================================================
// copyfrom

struct C_Copyfrom : public Context {
  ReplicatedPGRef pg;
  hobject_t oid;
  epoch_t last_peering_reset;
  ceph_tid_t tid;
  ReplicatedPG::CopyOpRef cop;
  C_Copyfrom(ReplicatedPG *p, hobject_t o, epoch_t lpr,
	     const ReplicatedPG::CopyOpRef& c)
    : pg(p), oid(o), last_peering_reset(lpr),
      tid(0), cop(c)
  {}
  void finish(int r) {
    if (r == -ECANCELED)
      return;
    pg->lock();
    if (last_peering_reset == pg->get_last_peering_reset()) {
      pg->process_copy_chunk(oid, tid, r);
    }
    pg->unlock();
  }
};

struct C_CopyFrom_AsyncReadCb : public Context {
  OSDOp *osd_op;
  object_copy_data_t reply_obj;
  uint64_t features;
  bool classic;
  size_t len;
  C_CopyFrom_AsyncReadCb(OSDOp *osd_op, uint64_t features, bool classic) :
    osd_op(osd_op), features(features), classic(classic), len(0) {}
  void finish(int r) {
    assert(len > 0);
    assert(len <= reply_obj.data.length());
    bufferlist bl;
    bl.substr_of(reply_obj.data, 0, len);
    reply_obj.data.swap(bl);
    if (classic) {
      reply_obj.encode_classic(osd_op->outdata);
    } else {
      ::encode(reply_obj, osd_op->outdata, features);
    }
  }
};

int ReplicatedPG::fill_in_copy_get(
  OpContext *ctx,
  bufferlist::iterator& bp,
  OSDOp& osd_op,
  ObjectContextRef &obc,
  bool classic)
{
  object_info_t& oi = obc->obs.oi;
  hobject_t& soid = oi.soid;
  int result = 0;
  object_copy_cursor_t cursor;
  uint64_t out_max;
  try {
    ::decode(cursor, bp);
    ::decode(out_max, bp);
  }
  catch (buffer::error& e) {
    result = -EINVAL;
    return result;
  }

  if ((osd_op.op.copy_get.flags & CEPH_OSD_COPY_GET_FLAG_NOTSUPP_OMAP) &&
      oi.is_omap())
      return -EOPNOTSUPP;

  MOSDOp *op = reinterpret_cast<MOSDOp*>(ctx->op->get_req());
  uint64_t features = op->get_features();

  bool async_read_started = false;
  object_copy_data_t _reply_obj;
  C_CopyFrom_AsyncReadCb *cb = NULL;
  if (pool.info.require_rollback()) {
    cb = new C_CopyFrom_AsyncReadCb(&osd_op, features, classic);
  }
  object_copy_data_t &reply_obj = cb ? cb->reply_obj : _reply_obj;
  // size, mtime
  reply_obj.size = oi.size;
  reply_obj.mtime = oi.mtime;
  if (soid.snap < CEPH_NOSNAP) {
    reply_obj.snaps = oi.snaps;
  } else {
    assert(obc->ssc);
    reply_obj.snap_seq = obc->ssc->snapset.seq;
  }
  if (oi.is_data_digest()) {
    reply_obj.flags |= object_copy_data_t::FLAG_DATA_DIGEST;
    reply_obj.data_digest = oi.data_digest;
  }
  if (oi.is_omap_digest()) {
    reply_obj.flags |= object_copy_data_t::FLAG_OMAP_DIGEST;
    reply_obj.omap_digest = oi.omap_digest;
  }
  reply_obj.truncate_seq = oi.truncate_seq;
  reply_obj.truncate_size = oi.truncate_size;

  // attrs
  map<string,bufferlist>& out_attrs = reply_obj.attrs;
  if (!cursor.attr_complete) {
    result = getattrs_maybe_cache(
      ctx->obc,
      &out_attrs,
      true);
    if (result < 0) {
      if (cb) {
        delete cb;
      }
      return result;
    }
    cursor.attr_complete = true;
    dout(20) << " got attrs" << dendl;
  }

  int64_t left = out_max - osd_op.outdata.length();

  // data
  bufferlist& bl = reply_obj.data;
  if (left > 0 && !cursor.data_complete) {
    if (cursor.data_offset < oi.size) {
      left = MIN(oi.size - cursor.data_offset, (uint64_t)left);
      if (cb) {
	async_read_started = true;
	ctx->pending_async_reads.push_back(
	  make_pair(
	    boost::make_tuple(cursor.data_offset, left, osd_op.op.flags),
	    make_pair(&bl, cb)));
        result = left;
	cb->len = result;
      } else {
	result = pgbackend->objects_read_sync(
	  oi.soid, cursor.data_offset, left, osd_op.op.flags, &bl);
	if (result < 0)
	  return result;
      }
      assert(result <= left);
      left -= result;
      cursor.data_offset += result;
    }
    if (cursor.data_offset == oi.size) {
      cursor.data_complete = true;
      dout(20) << " got data" << dendl;
    }
    assert(cursor.data_offset <= oi.size);
  }

  // omap
  uint32_t omap_keys = 0;
  if (!pool.info.supports_omap()) {
    cursor.omap_complete = true;
  } else {
    if (left > 0 && !cursor.omap_complete) {
      assert(cursor.data_complete);
      if (cursor.omap_offset.empty()) {
	osd->store->omap_get_header(coll, ghobject_t(oi.soid),
				    &reply_obj.omap_header);
      }
      bufferlist omap_data;
      ObjectMap::ObjectMapIterator iter =
	osd->store->get_omap_iterator(coll, ghobject_t(oi.soid));
      assert(iter);
      iter->upper_bound(cursor.omap_offset);
      for (; iter->valid(); iter->next(false)) {
	++omap_keys;
	::encode(iter->key(), omap_data);
	::encode(iter->value(), omap_data);
	left -= iter->key().length() + 4 + iter->value().length() + 4;
	if (left <= 0)
	  break;
      }
      if (omap_keys) {
	::encode(omap_keys, reply_obj.omap_data);
	reply_obj.omap_data.claim_append(omap_data);
      }
      if (iter->valid()) {
	cursor.omap_offset = iter->key();
      } else {
	cursor.omap_complete = true;
	dout(20) << " got omap" << dendl;
      }
    }
  }

  if (cursor.is_complete()) {
    // include reqids only in the final step.  this is a bit fragile
    // but it works...
    pg_log.get_log().get_object_reqids(ctx->obc->obs.oi.soid, 10, &reply_obj.reqids);
    dout(20) << " got reqids" << dendl;
  }

  dout(20) << " cursor.is_complete=" << cursor.is_complete()
	   << " " << out_attrs.size() << " attrs"
	   << " " << bl.length() << " bytes"
	   << " " << reply_obj.omap_header.length() << " omap header bytes"
	   << " " << reply_obj.omap_data.length() << " omap data bytes in "
	   << omap_keys << " keys"
	   << " " << reply_obj.reqids.size() << " reqids"
	   << dendl;
  reply_obj.cursor = cursor;
  if (!async_read_started) {
    if (classic) {
      reply_obj.encode_classic(osd_op.outdata);
    } else {
      ::encode(reply_obj, osd_op.outdata, features);
    }
  }
  if (cb && !async_read_started) {
    delete cb;
  }
  result = 0;
  return result;
}

void ReplicatedPG::fill_in_copy_get_noent(OpRequestRef& op, hobject_t oid,
                                          OSDOp& osd_op, bool classic)
{
  MOSDOp *m = static_cast<MOSDOp*>(op->get_req());
  uint64_t features = m->get_features();
  object_copy_data_t reply_obj;

  pg_log.get_log().get_object_reqids(oid, 10, &reply_obj.reqids);
  dout(20) << __func__ << " got reqids " << reply_obj.reqids << dendl;
  if (classic) {
    reply_obj.encode_classic(osd_op.outdata);
  } else {
    ::encode(reply_obj, osd_op.outdata, features);
  }
  osd_op.rval = -ENOENT;
  MOSDOpReply *reply = new MOSDOpReply(m, 0, get_osdmap()->get_epoch(), 0, false);
  reply->claim_op_out_data(m->ops);
  reply->set_result(-ENOENT);
  reply->add_flags(CEPH_OSD_FLAG_ACK | CEPH_OSD_FLAG_ONDISK);
  osd->send_message_osd_client(reply, m->get_connection());
}

void ReplicatedPG::start_copy(CopyCallback *cb, ObjectContextRef obc,
			      hobject_t src, object_locator_t oloc,
			      version_t version, unsigned flags,
			      bool mirror_snapset,
			      unsigned src_obj_fadvise_flags,
			      unsigned dest_obj_fadvise_flags)
{
  const hobject_t& dest = obc->obs.oi.soid;
  dout(10) << __func__ << " " << dest
	   << " from " << src << " " << oloc << " v" << version
	   << " flags " << flags
	   << (mirror_snapset ? " mirror_snapset" : "")
	   << dendl;

  assert(!mirror_snapset || (src.snap == CEPH_NOSNAP ||
			     src.snap == CEPH_SNAPDIR));

  // cancel a previous in-progress copy?
  if (copy_ops.count(dest)) {
    // FIXME: if the src etc match, we could avoid restarting from the
    // beginning.
    CopyOpRef cop = copy_ops[dest];
    cancel_copy(cop, false);
  }

  CopyOpRef cop(new CopyOp(cb, obc, src, oloc, version, flags,
			   mirror_snapset, src_obj_fadvise_flags,
			   dest_obj_fadvise_flags));
  copy_ops[dest] = cop;
  obc->start_block();

  _copy_some(obc, cop);
}

void ReplicatedPG::_copy_some(ObjectContextRef obc, CopyOpRef cop)
{
  dout(10) << __func__ << " " << obc << " " << cop << dendl;

  unsigned flags = 0;
  if (cop->flags & CEPH_OSD_COPY_FROM_FLAG_FLUSH)
    flags |= CEPH_OSD_FLAG_FLUSH;
  if (cop->flags & CEPH_OSD_COPY_FROM_FLAG_IGNORE_CACHE)
    flags |= CEPH_OSD_FLAG_IGNORE_CACHE;
  if (cop->flags & CEPH_OSD_COPY_FROM_FLAG_IGNORE_OVERLAY)
    flags |= CEPH_OSD_FLAG_IGNORE_OVERLAY;
  if (cop->flags & CEPH_OSD_COPY_FROM_FLAG_MAP_SNAP_CLONE)
    flags |= CEPH_OSD_FLAG_MAP_SNAP_CLONE;
  if (cop->flags & CEPH_OSD_COPY_FROM_FLAG_RWORDERED)
    flags |= CEPH_OSD_FLAG_RWORDERED;

  C_GatherBuilder gather(g_ceph_context);

  if (cop->cursor.is_initial() && cop->mirror_snapset) {
    // list snaps too.
    assert(cop->src.snap == CEPH_NOSNAP);
    ObjectOperation op;
    op.list_snaps(&cop->results.snapset, NULL);
    ceph_tid_t tid = osd->objecter->read(cop->src.oid, cop->oloc, op,
				    CEPH_SNAPDIR, NULL,
				    flags, gather.new_sub(), NULL);
    cop->objecter_tid2 = tid;
  }

  ObjectOperation op;
  if (cop->results.user_version) {
    op.assert_version(cop->results.user_version);
  } else {
    // we should learn the version after the first chunk, if we didn't know
    // it already!
    assert(cop->cursor.is_initial());
  }

  uint32_t copyget_flags = 0;
  if (!pool.info.supports_omap())
   copyget_flags |= CEPH_OSD_COPY_GET_FLAG_NOTSUPP_OMAP;

  op.copy_get(&cop->cursor, get_copy_chunk_size(), copyget_flags,
	      &cop->results.object_size, &cop->results.mtime,
	      &cop->attrs, &cop->data, &cop->omap_header, &cop->omap_data,
	      &cop->results.snaps, &cop->results.snap_seq,
	      &cop->results.flags,
	      &cop->results.source_data_digest,
	      &cop->results.source_omap_digest,
	      &cop->results.reqids,
	      &cop->results.truncate_seq,
	      &cop->results.truncate_size,
	      &cop->rval);
  op.set_last_op_flags(cop->src_obj_fadvise_flags);

  C_Copyfrom *fin = new C_Copyfrom(this, obc->obs.oi.soid,
				   get_last_peering_reset(), cop);
  gather.set_finisher(new C_OnFinisher(fin,
				       &osd->objecter_finisher));

  ceph_tid_t tid = osd->objecter->read(cop->src.oid, cop->oloc, op,
				  cop->src.snap, NULL,
				  flags,
				  gather.new_sub(),
				  // discover the object version if we don't know it yet
				  cop->results.user_version ? NULL : &cop->results.user_version);
  fin->tid = tid;
  cop->objecter_tid = tid;
  gather.activate();
}

void ReplicatedPG::process_copy_chunk(hobject_t oid, ceph_tid_t tid, int r)
{
  dout(10) << __func__ << " " << oid << " tid " << tid
	   << " " << cpp_strerror(r) << dendl;
  map<hobject_t,CopyOpRef, hobject_t::BitwiseComparator>::iterator p = copy_ops.find(oid);
  if (p == copy_ops.end()) {
    dout(10) << __func__ << " no copy_op found" << dendl;
    return;
  }
  CopyOpRef cop = p->second;
  if (tid != cop->objecter_tid) {
    dout(10) << __func__ << " tid " << tid << " != cop " << cop
	     << " tid " << cop->objecter_tid << dendl;
    return;
  }

  if (cop->omap_data.length() || cop->omap_header.length())
    cop->results.has_omap = true;

  if (r >= 0 && !pool.info.supports_omap() &&
      (cop->omap_data.length() || cop->omap_header.length())) {
    r = -EOPNOTSUPP;
  }
  cop->objecter_tid = 0;
  cop->objecter_tid2 = 0;  // assume this ordered before us (if it happened)
  ObjectContextRef& cobc = cop->obc;

  if (r < 0)
    goto out;

  assert(cop->rval >= 0);

  if (oid.snap < CEPH_NOSNAP && !cop->results.snaps.empty()) {
    // verify snap hasn't been deleted
    vector<snapid_t>::iterator p = cop->results.snaps.begin();
    while (p != cop->results.snaps.end()) {
      if (pool.info.is_removed_snap(*p)) {
	dout(10) << __func__ << " clone snap " << *p << " has been deleted"
		 << dendl;
	for (vector<snapid_t>::iterator q = p + 1;
	     q != cop->results.snaps.end();
	     ++q)
	  *(q - 1) = *q;
	cop->results.snaps.resize(cop->results.snaps.size() - 1);
      } else {
	++p;
      }
    }
    if (cop->results.snaps.empty()) {
      dout(10) << __func__ << " no more snaps for " << oid << dendl;
      r = -ENOENT;
      goto out;
    }
  }

  assert(cop->rval >= 0);

  if (!cop->cursor.is_complete()) {
    // write out what we have so far
    if (cop->temp_cursor.is_initial()) {
      assert(!cop->results.started_temp_obj);
      cop->results.started_temp_obj = true;
      cop->results.temp_oid = generate_temp_object();
      dout(20) << __func__ << " using temp " << cop->results.temp_oid << dendl;
    }
    ObjectContextRef tempobc = get_object_context(cop->results.temp_oid, true);
    RepGather *repop = simple_repop_create(tempobc);
    if (cop->temp_cursor.is_initial()) {
      repop->ctx->new_temp_oid = cop->results.temp_oid;
    }
    _write_copy_chunk(cop, repop->ctx->op_t);
    simple_repop_submit(repop);
    dout(10) << __func__ << " fetching more" << dendl;
    _copy_some(cobc, cop);
    return;
  }

  cop->results.final_tx = pgbackend->get_transaction();
  _build_finish_copy_transaction(cop, cop->results.final_tx);

  // verify digests?
  if (cop->results.is_data_digest() || cop->results.is_omap_digest()) {
    dout(20) << __func__ << std::hex
      << " got digest: rx data 0x" << cop->results.data_digest
      << " omap 0x" << cop->results.omap_digest
      << ", source: data 0x" << cop->results.source_data_digest
      << " omap 0x" <<  cop->results.source_omap_digest
      << std::dec
      << " flags " << cop->results.flags
      << dendl;
  }
  if (cop->results.is_data_digest() &&
      cop->results.data_digest != cop->results.source_data_digest) {
    derr << __func__ << std::hex << " data digest 0x" << cop->results.data_digest
	 << " != source 0x" << cop->results.source_data_digest << std::dec
	 << dendl;
    osd->clog->error() << info.pgid << " copy from " << cop->src
		       << " to " << cop->obc->obs.oi.soid << std::hex
		       << " data digest 0x" << cop->results.data_digest
		       << " != source 0x" << cop->results.source_data_digest
		       << std::dec;
    r = -EIO;
    goto out;
  }
  if (cop->results.is_omap_digest() &&
      cop->results.omap_digest != cop->results.source_omap_digest) {
    derr << __func__ << std::hex
	 << " omap digest 0x" << cop->results.omap_digest
	 << " != source 0x" << cop->results.source_omap_digest
	 << std::dec << dendl;
    osd->clog->error() << info.pgid << " copy from " << cop->src
		       << " to " << cop->obc->obs.oi.soid << std::hex
		       << " omap digest 0x" << cop->results.omap_digest
		       << " != source 0x" << cop->results.source_omap_digest
		       << std::dec;
    r = -EIO;
    goto out;
  }
  if (g_conf->osd_debug_inject_copyfrom_error) {
    derr << __func__ << " injecting copyfrom failure" << dendl;
    r = -EIO;
    goto out;
  }

  dout(20) << __func__ << " success; committing" << dendl;

 out:
  dout(20) << __func__ << " complete r = " << cpp_strerror(r) << dendl;
  CopyCallbackResults results(r, &cop->results);
  cop->cb->complete(results);

  copy_ops.erase(cobc->obs.oi.soid);
  cobc->stop_block();

  // cancel and requeue proxy ops on this object
  if (!r) {
    for (map<ceph_tid_t, ProxyReadOpRef>::iterator it = proxyread_ops.begin();
	it != proxyread_ops.end(); ++it) {
      if (it->second->soid == cobc->obs.oi.soid) {
	cancel_proxy_read(it->second);
      }
    }
    for (map<ceph_tid_t, ProxyWriteOpRef>::iterator it = proxywrite_ops.begin();
	 it != proxywrite_ops.end(); ++it) {
      if (it->second->soid == cobc->obs.oi.soid) {
	cancel_proxy_write(it->second);
      }
    }
    kick_proxy_ops_blocked(cobc->obs.oi.soid);
  }

  kick_object_context_blocked(cobc);
}

void ReplicatedPG::_write_copy_chunk(CopyOpRef cop, PGBackend::PGTransaction *t)
{
  dout(20) << __func__ << " " << cop
	   << " " << cop->attrs.size() << " attrs"
	   << " " << cop->data.length() << " bytes"
	   << " " << cop->omap_header.length() << " omap header bytes"
	   << " " << cop->omap_data.length() << " omap data bytes"
	   << dendl;
  if (!cop->temp_cursor.attr_complete) {
    t->touch(cop->results.temp_oid);
    for (map<string,bufferlist>::iterator p = cop->attrs.begin();
	 p != cop->attrs.end();
	 ++p) {
      cop->results.attrs[string("_") + p->first] = p->second;
      t->setattr(
	cop->results.temp_oid,
	string("_") + p->first, p->second);
    }
    cop->attrs.clear();
  }
  if (!cop->temp_cursor.data_complete) {
    assert(cop->data.length() + cop->temp_cursor.data_offset ==
	   cop->cursor.data_offset);
    if (pool.info.requires_aligned_append() &&
	!cop->cursor.data_complete) {
      /**
       * Trim off the unaligned bit at the end, we'll adjust cursor.data_offset
       * to pick it up on the next pass.
       */
      assert(cop->temp_cursor.data_offset %
	     pool.info.required_alignment() == 0);
      if (cop->data.length() % pool.info.required_alignment() != 0) {
	uint64_t to_trim =
	  cop->data.length() % pool.info.required_alignment();
	bufferlist bl;
	bl.substr_of(cop->data, 0, cop->data.length() - to_trim);
	cop->data.swap(bl);
	cop->cursor.data_offset -= to_trim;
	assert(cop->data.length() + cop->temp_cursor.data_offset ==
	       cop->cursor.data_offset);
      }
    }
    cop->results.data_digest = cop->data.crc32c(cop->results.data_digest);
    t->append(
      cop->results.temp_oid,
      cop->temp_cursor.data_offset,
      cop->data.length(),
      cop->data,
      cop->dest_obj_fadvise_flags);
    cop->data.clear();
  }
  if (pool.info.supports_omap()) {
    if (!cop->temp_cursor.omap_complete) {
      if (cop->omap_header.length()) {
	cop->results.omap_digest =
	  cop->omap_header.crc32c(cop->results.omap_digest);
	t->omap_setheader(
	  cop->results.temp_oid,
	  cop->omap_header);
	cop->omap_header.clear();
      }
      if (cop->omap_data.length()) {
	// don't checksum the key count prefix
	bufferlist keys;
	keys.substr_of(cop->omap_data, 4, cop->omap_data.length() - 4);
	cop->results.omap_digest = keys.crc32c(cop->results.omap_digest);

	map<string,bufferlist> omap;
	bufferlist::iterator p = cop->omap_data.begin();
	::decode(omap, p);
	t->omap_setkeys(cop->results.temp_oid, omap);
	cop->omap_data.clear();
      }
    }
  } else {
    assert(cop->omap_header.length() == 0);
    assert(cop->omap_data.length() == 0);
  }
  cop->temp_cursor = cop->cursor;
}

void ReplicatedPG::_build_finish_copy_transaction(CopyOpRef cop,
                                                  PGBackend::PGTransaction* t)
{
  ObjectState& obs = cop->obc->obs;
  if (cop->temp_cursor.is_initial()) {
    // write directly to final object
    cop->results.temp_oid = obs.oi.soid;
    _write_copy_chunk(cop, t);
  } else {
    // finish writing to temp object, then move into place
    _write_copy_chunk(cop, t);
    t->rename(cop->results.temp_oid, obs.oi.soid);
  }
}

void ReplicatedPG::finish_copyfrom(OpContext *ctx)
{
  dout(20) << "finish_copyfrom on " << ctx->obs->oi.soid << dendl;
  ObjectState& obs = ctx->new_obs;
  CopyFromCallback *cb = static_cast<CopyFromCallback*>(ctx->copy_cb);

  if (pool.info.require_rollback()) {
    if (obs.exists) {
      if (ctx->mod_desc.rmobject(ctx->at_version.version)) {
	ctx->op_t->stash(obs.oi.soid, ctx->at_version.version);
      } else {
	ctx->op_t->remove(obs.oi.soid);
      }
    }
    ctx->mod_desc.create();
    replace_cached_attrs(ctx, ctx->obc, cb->results->attrs);
  } else {
    if (obs.exists) {
      ctx->op_t->remove(obs.oi.soid);
    }
    ctx->mod_desc.mark_unrollbackable();
  }

  if (!obs.exists) {
    ctx->delta_stats.num_objects++;
    obs.exists = true;
  }
  if (cb->is_temp_obj_used()) {
    ctx->discard_temp_oid = cb->results->temp_oid;
  }
  ctx->op_t->append(cb->results->final_tx);
  delete cb->results->final_tx;
  cb->results->final_tx = NULL;

  // CopyFromCallback fills this in for us
  obs.oi.user_version = ctx->user_at_version;

  obs.oi.set_data_digest(cb->results->data_digest);
  obs.oi.set_omap_digest(cb->results->omap_digest);

  obs.oi.truncate_seq = cb->results->truncate_seq;
  obs.oi.truncate_size = cb->results->truncate_size;

  ctx->extra_reqids = cb->results->reqids;

  // cache: clear whiteout?
  if (obs.oi.is_whiteout()) {
    dout(10) << __func__ << " clearing whiteout on " << obs.oi.soid << dendl;
    obs.oi.clear_flag(object_info_t::FLAG_WHITEOUT);
    --ctx->delta_stats.num_whiteouts;
  }

  if (cb->results->has_omap) {
    dout(10) << __func__ << " setting omap flag on " << obs.oi.soid << dendl;
    obs.oi.set_flag(object_info_t::FLAG_OMAP);
  } else {
    dout(10) << __func__ << " clearing omap flag on " << obs.oi.soid << dendl;
    obs.oi.clear_flag(object_info_t::FLAG_OMAP);
  }

  interval_set<uint64_t> ch;
  if (obs.oi.size > 0)
    ch.insert(0, obs.oi.size);
  ctx->modified_ranges.union_of(ch);

  if (cb->get_data_size() != obs.oi.size) {
    ctx->delta_stats.num_bytes -= obs.oi.size;
    obs.oi.size = cb->get_data_size();
    ctx->delta_stats.num_bytes += obs.oi.size;
  }
  ctx->delta_stats.num_wr++;
  ctx->delta_stats.num_wr_kb += SHIFT_ROUND_UP(obs.oi.size, 10);

  osd->logger->inc(l_osd_copyfrom);
}

void ReplicatedPG::finish_promote(int r, CopyResults *results,
				  ObjectContextRef obc)
{
  const hobject_t& soid = obc->obs.oi.soid;
  dout(10) << __func__ << " " << soid << " r=" << r
	   << " uv" << results->user_version << dendl;

  if (r == -ECANCELED) {
    return;
  }

  if (r != -ENOENT && soid.is_snap()) {
    if (results->snaps.empty()) {
      // we must have read "snap" content from the head object in
      // the base pool.  use snap_seq to construct what snaps should
      // be for this clone (what is was before we evicted the clean
      // clone from this pool, and what it will be when we flush and
      // the clone eventually happens in the base pool).
      SnapSet& snapset = obc->ssc->snapset;
      vector<snapid_t>::iterator p = snapset.snaps.begin();
      while (p != snapset.snaps.end() && *p > soid.snap)
	++p;
      while (p != snapset.snaps.end() && *p > results->snap_seq) {
	results->snaps.push_back(*p);
	++p;
      }
    }

    dout(20) << __func__ << " snaps " << results->snaps << dendl;
    filter_snapc(results->snaps);

    dout(20) << __func__ << " filtered snaps " << results->snaps << dendl;
    if (results->snaps.empty()) {
      dout(20) << __func__
	       << " snaps are empty, clone is invalid,"
	       << " setting r to ENOENT" << dendl;
      r = -ENOENT;
    }
  }

  if (r < 0 && results->started_temp_obj) {
    dout(10) << __func__ << " abort; will clean up partial work" << dendl;
    ObjectContextRef tempobc = get_object_context(results->temp_oid, false);
    assert(tempobc);
    RepGather *repop = simple_repop_create(tempobc);
    repop->ctx->op_t->remove(results->temp_oid);
    simple_repop_submit(repop);
    results->started_temp_obj = false;
  }

  if (r == -ENOENT && soid.is_snap()) {
    dout(10) << __func__
	     << ": enoent while trying to promote clone, " << soid
	     << " must have been trimmed, removing from snapset"
	     << dendl;
    hobject_t head(soid.get_head());
    ObjectContextRef obc = get_object_context(head, false);
    assert(obc);
    RepGather *repop = simple_repop_create(obc);
    OpContext *tctx = repop->ctx;
    tctx->at_version = get_next_version();
    filter_snapc(tctx->new_snapset.snaps);
    vector<snapid_t> new_clones;
    for (vector<snapid_t>::iterator i = tctx->new_snapset.clones.begin();
	 i != tctx->new_snapset.clones.end();
	 ++i) {
      if (*i != soid.snap)
	new_clones.push_back(*i);
    }
    tctx->new_snapset.clones.swap(new_clones);
    tctx->new_snapset.clone_overlap.erase(soid.snap);
    tctx->new_snapset.clone_size.erase(soid.snap);

    // take RWWRITE lock for duration of our local write.  ignore starvation.
    if (!obc->rwstate.take_write_lock()) {
      assert(0 == "problem!");
    }
    tctx->lock_to_release = OpContext::W_LOCK;
    dout(20) << __func__ << " took lock on obc, " << obc->rwstate << dendl;

    finish_ctx(tctx, pg_log_entry_t::PROMOTE);

    simple_repop_submit(repop);
    return;
  }

  bool whiteout = false;
  if (r == -ENOENT) {
    assert(soid.snap == CEPH_NOSNAP); // snap case is above
    dout(10) << __func__ << " whiteout " << soid << dendl;
    whiteout = true;
  }

  if (r < 0 && !whiteout) {
    derr << __func__ << " unexpected promote error " << cpp_strerror(r) << dendl;
    // pass error to everyone blocked on this object
    // FIXME: this is pretty sloppy, but at this point we got
    // something unexpected and don't have many other options.
    map<hobject_t,list<OpRequestRef>, hobject_t::BitwiseComparator>::iterator blocked_iter =
      waiting_for_blocked_object.find(soid);
    if (blocked_iter != waiting_for_blocked_object.end()) {
      while (!blocked_iter->second.empty()) {
	osd->reply_op_error(blocked_iter->second.front(), r);
	blocked_iter->second.pop_front();
      }
      waiting_for_blocked_object.erase(blocked_iter);
    }
    return;
  }

  RepGather *repop = simple_repop_create(obc);
  OpContext *tctx = repop->ctx;
  tctx->at_version = get_next_version();

  ++tctx->delta_stats.num_objects;
  if (soid.snap < CEPH_NOSNAP)
    ++tctx->delta_stats.num_object_clones;
  tctx->new_obs.exists = true;

  tctx->extra_reqids = results->reqids;

  if (whiteout) {
    // create a whiteout
    tctx->op_t->touch(soid);
    tctx->new_obs.oi.set_flag(object_info_t::FLAG_WHITEOUT);
    ++tctx->delta_stats.num_whiteouts;
    dout(20) << __func__ << " creating whiteout on " << soid << dendl;
    osd->logger->inc(l_osd_tier_whiteout);
  } else {
    if (results->has_omap) {
      dout(10) << __func__ << " setting omap flag on " << soid << dendl;
      tctx->new_obs.oi.set_flag(object_info_t::FLAG_OMAP);
      ++tctx->delta_stats.num_objects_omap;
    }

    tctx->op_t->append(results->final_tx);
    delete results->final_tx;
    results->final_tx = NULL;
    if (results->started_temp_obj) {
      tctx->discard_temp_oid = results->temp_oid;
    }
    tctx->new_obs.oi.size = results->object_size;
    tctx->new_obs.oi.user_version = results->user_version;
    // Don't care src object whether have data or omap digest
    if (results->object_size)
      tctx->new_obs.oi.set_data_digest(results->data_digest);
    if (results->has_omap)
      tctx->new_obs.oi.set_omap_digest(results->omap_digest);
    tctx->new_obs.oi.truncate_seq = results->truncate_seq;
    tctx->new_obs.oi.truncate_size = results->truncate_size;

    if (soid.snap != CEPH_NOSNAP) {
      tctx->new_obs.oi.snaps = results->snaps;
      assert(!tctx->new_obs.oi.snaps.empty());
      assert(obc->ssc->snapset.clone_size.count(soid.snap));
      assert(obc->ssc->snapset.clone_size[soid.snap] ==
	     results->object_size);
      assert(obc->ssc->snapset.clone_overlap.count(soid.snap));

      tctx->delta_stats.num_bytes += obc->ssc->snapset.get_clone_bytes(soid.snap);
    } else {
      tctx->delta_stats.num_bytes += results->object_size;
    }
  }

  if (results->mirror_snapset) {
    assert(tctx->new_obs.oi.soid.snap == CEPH_NOSNAP);
    tctx->new_snapset.from_snap_set(results->snapset);
  }
  tctx->new_snapset.head_exists = true;
  dout(20) << __func__ << " new_snapset " << tctx->new_snapset << dendl;

  // take RWWRITE lock for duration of our local write.  ignore starvation.
  if (!obc->rwstate.take_write_lock()) {
    assert(0 == "problem!");
  }
  tctx->lock_to_release = OpContext::W_LOCK;
  dout(20) << __func__ << " took lock on obc, " << obc->rwstate << dendl;

  finish_ctx(tctx, pg_log_entry_t::PROMOTE);

  simple_repop_submit(repop);

  osd->logger->inc(l_osd_tier_promote);

  if (agent_state &&
      agent_state->is_idle())
    agent_choose_mode();
}

void ReplicatedPG::cancel_copy(CopyOpRef cop, bool requeue)
{
  dout(10) << __func__ << " " << cop->obc->obs.oi.soid
	   << " from " << cop->src << " " << cop->oloc
	   << " v" << cop->results.user_version << dendl;

  // cancel objecter op, if we can
  if (cop->objecter_tid) {
    osd->objecter->op_cancel(cop->objecter_tid, -ECANCELED);
    cop->objecter_tid = 0;
    if (cop->objecter_tid2) {
      osd->objecter->op_cancel(cop->objecter_tid2, -ECANCELED);
      cop->objecter_tid2 = 0;
    }
  }

  copy_ops.erase(cop->obc->obs.oi.soid);
  cop->obc->stop_block();

  kick_object_context_blocked(cop->obc);
  cop->results.should_requeue = requeue;
  CopyCallbackResults result(-ECANCELED, &cop->results);
  cop->cb->complete(result);

  // There may still be an objecter callback referencing this copy op.
  // That callback will not need the obc since it's been canceled, and
  // we need the obc reference to go away prior to flush.
  cop->obc = ObjectContextRef();
}

void ReplicatedPG::cancel_copy_ops(bool requeue)
{
  dout(10) << __func__ << dendl;
  map<hobject_t,CopyOpRef, hobject_t::BitwiseComparator>::iterator p = copy_ops.begin();
  while (p != copy_ops.end()) {
    // requeue this op? can I queue up all of them?
    cancel_copy((p++)->second, requeue);
  }
}


// ========================================================================
// flush
//
// Flush a dirty object in the cache tier by writing it back to the
// base tier.  The sequence looks like:
//
//  * send a copy-from operation to the base tier to copy the current
//    version of the object
//  * base tier will pull the object via (perhaps multiple) copy-get(s)
//  * on completion, we check if the object has been modified.  if so,
//    just reply with -EAGAIN.
//  * try to take a write lock so we can clear the dirty flag.  if this
//    fails, wait and retry
//  * start a repop that clears the bit.
//
// If we have to wait, we will retry by coming back through the
// start_flush method.  We check if a flush is already in progress
// and, if so, try to finish it by rechecking the version and trying
// to clear the dirty bit.
//
// In order for the cache-flush (a write op) to not block the copy-get
// from reading the object, the client *must* set the SKIPRWLOCKS
// flag.
//
// NOTE: normally writes are strictly ordered for the client, but
// flushes are special in that they can be reordered with respect to
// other writes.  In particular, we can't have a flush request block
// an update to the cache pool object!

struct C_Flush : public Context {
  ReplicatedPGRef pg;
  hobject_t oid;
  epoch_t last_peering_reset;
  ceph_tid_t tid;
  utime_t start;
  C_Flush(ReplicatedPG *p, hobject_t o, epoch_t lpr)
    : pg(p), oid(o), last_peering_reset(lpr),
      tid(0), start(ceph_clock_now(NULL))
  {}
  void finish(int r) {
    if (r == -ECANCELED)
      return;
    pg->lock();
    if (last_peering_reset == pg->get_last_peering_reset()) {
      pg->finish_flush(oid, tid, r);
      pg->osd->logger->tinc(l_osd_tier_flush_lat, ceph_clock_now(NULL) - start);
    }
    pg->unlock();
  }
};

int ReplicatedPG::start_flush(
  OpRequestRef op, ObjectContextRef obc,
  bool blocking, hobject_t *pmissing,
  Context *on_flush)
{
  const object_info_t& oi = obc->obs.oi;
  const hobject_t& soid = oi.soid;
  dout(10) << __func__ << " " << soid
	   << " v" << oi.version
	   << " uv" << oi.user_version
	   << " " << (blocking ? "blocking" : "non-blocking/best-effort")
	   << dendl;

  // get a filtered snapset, need to remove removed snaps
  SnapSet snapset = obc->ssc->snapset.get_filtered(pool.info);

  // verify there are no (older) check for dirty clones
  {
    dout(20) << " snapset " << snapset << dendl;
    vector<snapid_t>::reverse_iterator p = snapset.clones.rbegin();
    while (p != snapset.clones.rend() && *p >= soid.snap)
      ++p;
    if (p != snapset.clones.rend()) {
      hobject_t next = soid;
      next.snap = *p;
      assert(next.snap < soid.snap);
      if (pg_log.get_missing().is_missing(next)) {
	dout(10) << __func__ << " missing clone is " << next << dendl;
	if (pmissing)
	  *pmissing = next;
	return -ENOENT;
      }
      ObjectContextRef older_obc = get_object_context(next, false);
      if (older_obc) {
	dout(20) << __func__ << " next oldest clone is " << older_obc->obs.oi
		 << dendl;
	if (older_obc->obs.oi.is_dirty()) {
	  dout(10) << __func__ << " next oldest clone is dirty: "
		   << older_obc->obs.oi << dendl;
	  return -EBUSY;
	}
      } else {
	dout(20) << __func__ << " next oldest clone " << next
		 << " is not present; implicitly clean" << dendl;
      }
    } else {
      dout(20) << __func__ << " no older clones" << dendl;
    }
  }

  if (blocking)
    obc->start_block();

  map<hobject_t,FlushOpRef, hobject_t::BitwiseComparator>::iterator p = flush_ops.find(soid);
  if (p != flush_ops.end()) {
    FlushOpRef fop = p->second;
    if (fop->op == op) {
      // we couldn't take the write lock on a cache-try-flush before;
      // now we are trying again for the lock.
      return try_flush_mark_clean(fop);
    }
    if (fop->flushed_version == obc->obs.oi.user_version &&
	(fop->blocking || !blocking)) {
      // nonblocking can join anything
      // blocking can only join a blocking flush
      dout(20) << __func__ << " piggybacking on existing flush " << dendl;
      if (op)
	fop->dup_ops.push_back(op);
      return -EAGAIN;   // clean up this ctx; op will retry later
    }

    // cancel current flush since it will fail anyway, or because we
    // are blocking and the existing flush is nonblocking.
    dout(20) << __func__ << " canceling previous flush; it will fail" << dendl;
    if (fop->op)
      osd->reply_op_error(fop->op, -EBUSY);
    while (!fop->dup_ops.empty()) {
      osd->reply_op_error(fop->dup_ops.front(), -EBUSY);
      fop->dup_ops.pop_front();
    }
    cancel_flush(fop, false);
  }

  /**
   * In general, we need to send two deletes and a copyfrom.
   * Consider snapc 10:[10, 9, 8, 4, 3, 2]:[10(10, 9), 4(4,3,2)]
   * where 4 is marked as clean.  To flush 10, we have to:
   * 1) delete 4:[4,3,2] -- ensure head is created at cloneid 4
   * 2) delete (8-1):[4,3,2] -- ensure that the object does not exist at 8
   * 3) copyfrom 8:[8,4,3,2] -- flush object excluding snap 8
   *
   * The second delete is required in case at some point in the past
   * there had been a clone 7(7,6), which we had flushed.  Without
   * the second delete, the object would appear in the base pool to
   * have existed.
   */

  SnapContext snapc, dsnapc, dsnapc2;
  if (snapset.seq != 0) {
    if (soid.snap == CEPH_NOSNAP) {
      snapc.seq = snapset.seq;
      snapc.snaps = snapset.snaps;
    } else {
      snapid_t min_included_snap = oi.snaps.back();
      snapc = snapset.get_ssc_as_of(min_included_snap - 1);
    }

    snapid_t prev_snapc = 0;
    for (vector<snapid_t>::reverse_iterator citer = snapset.clones.rbegin();
	 citer != snapset.clones.rend();
	 ++citer) {
      if (*citer < soid.snap) {
	prev_snapc = *citer;
	break;
      }
    }

    if (prev_snapc != snapc.seq) {
      dsnapc = snapset.get_ssc_as_of(prev_snapc);
      snapid_t first_snap_after_prev_snapc =
	snapset.get_first_snap_after(prev_snapc, snapc.seq);
      dsnapc2 = snapset.get_ssc_as_of(
	first_snap_after_prev_snapc - 1);
    }
  }

  object_locator_t base_oloc(soid);
  base_oloc.pool = pool.info.tier_of;

  if (dsnapc.seq > 0 && dsnapc.seq < snapc.seq) {
    ObjectOperation o;
    o.remove();
    osd->objecter->mutate(
      soid.oid,
      base_oloc,
      o,
      dsnapc,
      oi.mtime,
      (CEPH_OSD_FLAG_IGNORE_OVERLAY |
       CEPH_OSD_FLAG_ORDERSNAP |
       CEPH_OSD_FLAG_ENFORCE_SNAPC),
      NULL,
      NULL /* no callback, we'll rely on the ordering w.r.t the next op */);
  }

  if (dsnapc2.seq > dsnapc.seq && dsnapc2.seq < snapc.seq) {
    ObjectOperation o;
    o.remove();
    osd->objecter->mutate(
      soid.oid,
      base_oloc,
      o,
      dsnapc2,
      oi.mtime,
      (CEPH_OSD_FLAG_IGNORE_OVERLAY |
       CEPH_OSD_FLAG_ORDERSNAP |
       CEPH_OSD_FLAG_ENFORCE_SNAPC),
      NULL,
      NULL /* no callback, we'll rely on the ordering w.r.t the next op */);
  }

  FlushOpRef fop(new FlushOp);
  fop->obc = obc;
  fop->flushed_version = oi.user_version;
  fop->blocking = blocking;
  fop->on_flush = on_flush;
  fop->op = op;

  ObjectOperation o;
  if (oi.is_whiteout()) {
    fop->removal = true;
    o.remove();
  } else {
    object_locator_t oloc(soid);
    o.copy_from(soid.oid.name, soid.snap, oloc, oi.user_version,
		CEPH_OSD_COPY_FROM_FLAG_FLUSH |
		CEPH_OSD_COPY_FROM_FLAG_IGNORE_OVERLAY |
		CEPH_OSD_COPY_FROM_FLAG_IGNORE_CACHE |
		CEPH_OSD_COPY_FROM_FLAG_MAP_SNAP_CLONE,
		LIBRADOS_OP_FLAG_FADVISE_SEQUENTIAL|LIBRADOS_OP_FLAG_FADVISE_NOCACHE);

    //mean the base tier don't cache data after this
    if (agent_state && agent_state->evict_mode != TierAgentState::EVICT_MODE_FULL)
      o.set_last_op_flags(LIBRADOS_OP_FLAG_FADVISE_DONTNEED);
  }
  C_Flush *fin = new C_Flush(this, soid, get_last_peering_reset());

  ceph_tid_t tid = osd->objecter->mutate(
    soid.oid, base_oloc, o, snapc, oi.mtime,
    CEPH_OSD_FLAG_IGNORE_OVERLAY | CEPH_OSD_FLAG_ENFORCE_SNAPC,
    NULL,
    new C_OnFinisher(fin,
		     &osd->objecter_finisher));
  /* we're under the pg lock and fin->finish() is grabbing that */
  fin->tid = tid;
  fop->objecter_tid = tid;

  flush_ops[soid] = fop;
  info.stats.stats.sum.num_flush++;
  info.stats.stats.sum.num_flush_kb += SHIFT_ROUND_UP(oi.size, 10);
  return -EINPROGRESS;
}

void ReplicatedPG::finish_flush(hobject_t oid, ceph_tid_t tid, int r)
{
  dout(10) << __func__ << " " << oid << " tid " << tid
	   << " " << cpp_strerror(r) << dendl;
  map<hobject_t,FlushOpRef, hobject_t::BitwiseComparator>::iterator p = flush_ops.find(oid);
  if (p == flush_ops.end()) {
    dout(10) << __func__ << " no flush_op found" << dendl;
    return;
  }
  FlushOpRef fop = p->second;
  if (tid != fop->objecter_tid) {
    dout(10) << __func__ << " tid " << tid << " != fop " << fop
	     << " tid " << fop->objecter_tid << dendl;
    return;
  }
  ObjectContextRef obc = fop->obc;
  fop->objecter_tid = 0;

  if (r < 0 && !(r == -ENOENT && fop->removal)) {
    if (fop->op)
      osd->reply_op_error(fop->op, -EBUSY);
    if (!fop->dup_ops.empty()) {
      dout(20) << __func__ << " requeueing dups" << dendl;
      requeue_ops(fop->dup_ops);
    }
    if (fop->on_flush) {
      Context *on_flush = fop->on_flush;
      fop->on_flush = NULL;
      on_flush->complete(-EBUSY);
    }
    flush_ops.erase(oid);
    return;
  }

  r = try_flush_mark_clean(fop);
  if (r == -EBUSY && fop->op) {
    osd->reply_op_error(fop->op, r);
  }
}

int ReplicatedPG::try_flush_mark_clean(FlushOpRef fop)
{
  ObjectContextRef obc = fop->obc;
  const hobject_t& oid = obc->obs.oi.soid;

  if (fop->blocking) {
    obc->stop_block();
    kick_object_context_blocked(obc);
  }

  if (fop->flushed_version != obc->obs.oi.user_version ||
      !obc->obs.exists) {
    if (obc->obs.exists)
      dout(10) << __func__ << " flushed_version " << fop->flushed_version
	       << " != current " << obc->obs.oi.user_version
	       << dendl;
    else
      dout(10) << __func__ << " object no longer exists" << dendl;

    if (!fop->dup_ops.empty()) {
      dout(20) << __func__ << " requeueing dups" << dendl;
      requeue_ops(fop->dup_ops);
    }
    if (fop->on_flush) {
      Context *on_flush = fop->on_flush;
      fop->on_flush = NULL;
      on_flush->complete(-EBUSY);
    }
    flush_ops.erase(oid);
    if (fop->blocking)
      osd->logger->inc(l_osd_tier_flush_fail);
    else
      osd->logger->inc(l_osd_tier_try_flush_fail);
    return -EBUSY;
  }

  if (!fop->blocking &&
      scrubber.write_blocked_by_scrub(oid, get_sort_bitwise())) {
    if (fop->op) {
      dout(10) << __func__ << " blocked by scrub" << dendl;
      requeue_op(fop->op);
      requeue_ops(fop->dup_ops);
      return -EAGAIN;    // will retry
    } else {
      osd->logger->inc(l_osd_tier_try_flush_fail);
      cancel_flush(fop, false);
      return -ECANCELED;
    }
  }

  // successfully flushed; can we clear the dirty bit?
  // try to take the lock manually, since we don't
  // have a ctx yet.
  if (obc->get_write(fop->op)) {
    dout(20) << __func__ << " took write lock" << dendl;
  } else if (fop->op) {
    dout(10) << __func__ << " waiting on write lock" << dendl;
    requeue_op(fop->op);
    requeue_ops(fop->dup_ops);
    return -EAGAIN;    // will retry
  } else {
    dout(10) << __func__ << " failed write lock, no op; failing" << dendl;
    osd->logger->inc(l_osd_tier_try_flush_fail);
    cancel_flush(fop, false);
    return -ECANCELED;
  }

  dout(10) << __func__ << " clearing DIRTY flag for " << oid << dendl;
  RepGather *repop = simple_repop_create(fop->obc);
  OpContext *ctx = repop->ctx;

  ctx->on_finish = fop->on_flush;
  fop->on_flush = NULL;

  ctx->lock_to_release = OpContext::W_LOCK;  // we took it above
  ctx->at_version = get_next_version();

  ctx->new_obs = obc->obs;
  ctx->new_obs.oi.clear_flag(object_info_t::FLAG_DIRTY);
  --ctx->delta_stats.num_objects_dirty;

  finish_ctx(ctx, pg_log_entry_t::CLEAN);

  osd->logger->inc(l_osd_tier_clean);

  if (!fop->dup_ops.empty() || fop->op) {
    dout(20) << __func__ << " requeueing for " << ctx->at_version << dendl;
    list<OpRequestRef> ls;
    if (fop->op)
      ls.push_back(fop->op);
    ls.splice(ls.end(), fop->dup_ops);
    requeue_ops(ls);
  }

  simple_repop_submit(repop);

  flush_ops.erase(oid);

  if (fop->blocking)
    osd->logger->inc(l_osd_tier_flush);
  else
    osd->logger->inc(l_osd_tier_try_flush);

  return -EINPROGRESS;
}

void ReplicatedPG::cancel_flush(FlushOpRef fop, bool requeue)
{
  dout(10) << __func__ << " " << fop->obc->obs.oi.soid << " tid "
	   << fop->objecter_tid << dendl;
  if (fop->objecter_tid) {
    osd->objecter->op_cancel(fop->objecter_tid, -ECANCELED);
    fop->objecter_tid = 0;
  }
  if (fop->blocking) {
    fop->obc->stop_block();
    kick_object_context_blocked(fop->obc);
  }
  if (requeue) {
    if (fop->op)
      requeue_op(fop->op);
    requeue_ops(fop->dup_ops);
  }
  if (fop->on_flush) {
    Context *on_flush = fop->on_flush;
    fop->on_flush = NULL;
    on_flush->complete(-ECANCELED);
  }
  flush_ops.erase(fop->obc->obs.oi.soid);
}

void ReplicatedPG::cancel_flush_ops(bool requeue)
{
  dout(10) << __func__ << dendl;
  map<hobject_t,FlushOpRef, hobject_t::BitwiseComparator>::iterator p = flush_ops.begin();
  while (p != flush_ops.end()) {
    cancel_flush((p++)->second, requeue);
  }
}

bool ReplicatedPG::is_present_clone(hobject_t coid)
{
  if (!pool.info.allow_incomplete_clones())
    return true;
  if (is_missing_object(coid))
    return true;
  ObjectContextRef obc = get_object_context(coid, false);
  return obc && obc->obs.exists;
}

// ========================================================================
// rep op gather

class C_OSD_RepopApplied : public Context {
  ReplicatedPGRef pg;
  boost::intrusive_ptr<ReplicatedPG::RepGather> repop;
public:
  C_OSD_RepopApplied(ReplicatedPG *pg, ReplicatedPG::RepGather *repop)
  : pg(pg), repop(repop) {}
  void finish(int) {
    pg->repop_all_applied(repop.get());
  }
};


void ReplicatedPG::repop_all_applied(RepGather *repop)
{
  dout(10) << __func__ << ": repop tid " << repop->rep_tid << " all applied "
	   << dendl;
  repop->all_applied = true;
  if (!repop->rep_aborted) {
    eval_repop(repop);
    if (repop->on_applied) {
     repop->on_applied->complete(0);
     repop->on_applied = NULL;
    }
  }
}

class C_OSD_RepopCommit : public Context {
  ReplicatedPGRef pg;
  boost::intrusive_ptr<ReplicatedPG::RepGather> repop;
public:
  C_OSD_RepopCommit(ReplicatedPG *pg, ReplicatedPG::RepGather *repop)
    : pg(pg), repop(repop) {}
  void finish(int) {
    pg->repop_all_committed(repop.get());
  }
};

void ReplicatedPG::repop_all_committed(RepGather *repop)
{
  dout(10) << __func__ << ": repop tid " << repop->rep_tid << " all committed "
	   << dendl;
  repop->all_committed = true;

  if (!repop->rep_aborted) {
    if (repop->v != eversion_t()) {
      last_update_ondisk = repop->v;
      last_complete_ondisk = repop->pg_local_last_complete;
    }
    eval_repop(repop);
  }
}

void ReplicatedPG::op_applied(const eversion_t &applied_version)
{
  dout(10) << "op_applied version " << applied_version << dendl;
  if (applied_version == eversion_t())
    return;
  assert(applied_version > last_update_applied);
  assert(applied_version <= info.last_update);
  last_update_applied = applied_version;
  if (is_primary()) {
    if (scrubber.active) {
      if (last_update_applied == scrubber.subset_last_update) {
        requeue_scrub();
      }
    } else {
      assert(scrubber.start == scrubber.end);
    }
  } else {
    if (scrubber.active_rep_scrub) {
      if (last_update_applied == static_cast<MOSDRepScrub*>(
	    scrubber.active_rep_scrub->get_req())->scrub_to) {
	osd->op_wq.queue(
	  make_pair(
	    this,
	    scrubber.active_rep_scrub));
	scrubber.active_rep_scrub = OpRequestRef();
      }
    }
  }
}

void ReplicatedPG::eval_repop(RepGather *repop)
{
  MOSDOp *m = NULL;
  if (repop->ctx->op)
    m = static_cast<MOSDOp *>(repop->ctx->op->get_req());

  if (m)
    dout(10) << "eval_repop " << *repop
	     << " wants=" << (m->wants_ack() ? "a":"") << (m->wants_ondisk() ? "d":"")
	     << (repop->rep_done ? " DONE" : "")
	     << dendl;
  else
    dout(10) << "eval_repop " << *repop << " (no op)"
	     << (repop->rep_done ? " DONE" : "")
	     << dendl;

  if (repop->rep_done)
    return;

  // ondisk?
  if (repop->all_committed) {
    if (repop->ctx->op && !repop->log_op_stat) {
      log_op_stats(repop->ctx);
      repop->log_op_stat = true;
    }
    publish_stats_to_osd();

    // send dup commits, in order
    if (waiting_for_ondisk.count(repop->v)) {
      assert(waiting_for_ondisk.begin()->first == repop->v);
      for (list<pair<OpRequestRef, version_t> >::iterator i =
	     waiting_for_ondisk[repop->v].begin();
	   i != waiting_for_ondisk[repop->v].end();
	   ++i) {
	osd->reply_op_error(i->first, 0, repop->ctx->at_version,
			    i->second);
      }
      waiting_for_ondisk.erase(repop->v);
    }

    // clear out acks, we sent the commits above
    if (waiting_for_ack.count(repop->v)) {
      assert(waiting_for_ack.begin()->first == repop->v);
      waiting_for_ack.erase(repop->v);
    }

    if (m && m->wants_ondisk() && !repop->sent_disk) {
      // send commit.
      MOSDOpReply *reply = repop->ctx->reply;
      if (reply)
	repop->ctx->reply = NULL;
      else {
	reply = new MOSDOpReply(m, 0, get_osdmap()->get_epoch(), 0, true);
	reply->set_reply_versions(repop->ctx->at_version,
				  repop->ctx->user_at_version);
      }
      reply->add_flags(CEPH_OSD_FLAG_ACK | CEPH_OSD_FLAG_ONDISK);
      dout(10) << " sending commit on " << *repop << " " << reply << dendl;
      osd->send_message_osd_client(reply, m->get_connection());
      repop->sent_disk = true;
      repop->ctx->op->mark_commit_sent();
    }
  }

  // applied?
  if (repop->all_applied) {

    // send dup acks, in order
    if (waiting_for_ack.count(repop->v)) {
      assert(waiting_for_ack.begin()->first == repop->v);
      for (list<pair<OpRequestRef, version_t> >::iterator i =
	     waiting_for_ack[repop->v].begin();
	   i != waiting_for_ack[repop->v].end();
	   ++i) {
	MOSDOp *m = static_cast<MOSDOp*>(i->first->get_req());
	MOSDOpReply *reply = new MOSDOpReply(m, 0, get_osdmap()->get_epoch(), 0, true);
	reply->set_reply_versions(repop->ctx->at_version,
				  i->second);
	reply->add_flags(CEPH_OSD_FLAG_ACK);
	osd->send_message_osd_client(reply, m->get_connection());
      }
      waiting_for_ack.erase(repop->v);
    }

    if (m && m->wants_ack() && !repop->sent_ack && !repop->sent_disk) {
      // send ack
      MOSDOpReply *reply = repop->ctx->reply;
      if (reply)
	repop->ctx->reply = NULL;
      else {
	reply = new MOSDOpReply(m, 0, get_osdmap()->get_epoch(), 0, true);
	reply->set_reply_versions(repop->ctx->at_version,
				  repop->ctx->user_at_version);
      }
      reply->add_flags(CEPH_OSD_FLAG_ACK);
      dout(10) << " sending ack on " << *repop << " " << reply << dendl;
      osd->send_message_osd_client(reply, m->get_connection());
      repop->sent_ack = true;
    }

    // note the write is now readable (for rlatency calc).  note
    // that this will only be defined if the write is readable
    // _prior_ to being committed; it will not get set with
    // writeahead journaling, for instance.
    if (repop->ctx->readable_stamp == utime_t())
      repop->ctx->readable_stamp = ceph_clock_now(cct);
  }

  // done.
  if (repop->all_applied && repop->all_committed) {
    repop->rep_done = true;

    do_osd_op_effects(
      repop->ctx,
      repop->ctx->op ? repop->ctx->op->get_req()->get_connection() :
      ConnectionRef());

    calc_min_last_complete_ondisk();

    // kick snap_trimmer if necessary
    if (repop->queue_snap_trimmer) {
      queue_snap_trim();
    }

    dout(10) << " removing " << *repop << dendl;
    assert(!repop_queue.empty());
    dout(20) << "   q front is " << *repop_queue.front() << dendl; 
    if (repop_queue.front() != repop) {
      dout(0) << " removing " << *repop << dendl;
      dout(0) << "   q front is " << *repop_queue.front() << dendl; 
      assert(repop_queue.front() == repop);
    }
    repop_queue.pop_front();
    remove_repop(repop);
  }
}

void ReplicatedPG::issue_repop(RepGather *repop)
{
  OpContext *ctx = repop->ctx;
  const hobject_t& soid = ctx->obs->oi.soid;
  if (ctx->op &&
    ((static_cast<MOSDOp *>(
	ctx->op->get_req()))->has_flag(CEPH_OSD_FLAG_PARALLELEXEC))) {
    // replicate original op for parallel execution on replica
    assert(0 == "broken implementation, do not use");
  }
  dout(7) << "issue_repop rep_tid " << repop->rep_tid
          << " o " << soid
          << dendl;

  repop->v = ctx->at_version;
  if (ctx->at_version > eversion_t()) {
    for (set<pg_shard_t>::iterator i = actingbackfill.begin();
	 i != actingbackfill.end();
	 ++i) {
      if (*i == get_primary()) continue;
      pg_info_t &pinfo = peer_info[*i];
      // keep peer_info up to date
      if (pinfo.last_complete == pinfo.last_update)
	pinfo.last_complete = ctx->at_version;
      pinfo.last_update = ctx->at_version;
    }
  }

  repop->obc->ondisk_write_lock();
  if (repop->ctx->clone_obc)
    repop->ctx->clone_obc->ondisk_write_lock();

  bool unlock_snapset_obc = false;
  if (repop->ctx->snapset_obc && repop->ctx->snapset_obc->obs.oi.soid !=
      repop->obc->obs.oi.soid) {
    repop->ctx->snapset_obc->ondisk_write_lock();
    unlock_snapset_obc = true;
  }

  repop->ctx->apply_pending_attrs();

  if (pool.info.require_rollback()) {
    for (vector<pg_log_entry_t>::iterator i = repop->ctx->log.begin();
	 i != repop->ctx->log.end();
	 ++i) {
      assert(i->mod_desc.can_rollback());
      assert(!i->mod_desc.empty());
    }
  }

  Context *on_all_commit = new C_OSD_RepopCommit(this, repop);
  Context *on_all_applied = new C_OSD_RepopApplied(this, repop);
  Context *onapplied_sync = new C_OSD_OndiskWriteUnlock(
    repop->obc,
    repop->ctx->clone_obc,
    unlock_snapset_obc ? repop->ctx->snapset_obc : ObjectContextRef());
  pgbackend->submit_transaction(
    soid,
    repop->ctx->at_version,
    repop->ctx->op_t,
    pg_trim_to,
    min_last_complete_ondisk,
    repop->ctx->log,
    repop->ctx->updated_hset_history,
    onapplied_sync,
    on_all_applied,
    on_all_commit,
    repop->rep_tid,
    repop->ctx->reqid,
    repop->ctx->op);
  repop->ctx->op_t = NULL;
}

ReplicatedPG::RepGather *ReplicatedPG::new_repop(OpContext *ctx, ObjectContextRef obc,
						 ceph_tid_t rep_tid)
{
  if (ctx->op)
    dout(10) << "new_repop rep_tid " << rep_tid << " on " << *ctx->op->get_req() << dendl;
  else
    dout(10) << "new_repop rep_tid " << rep_tid << " (no op)" << dendl;

  RepGather *repop = new RepGather(ctx, obc, rep_tid, info.last_complete);

  repop->start = ceph_clock_now(cct);

  repop_queue.push_back(&repop->queue_item);
  repop_map[repop->rep_tid] = repop;
  repop->get();

  osd->logger->set(l_osd_op_wip, repop_map.size());

  return repop;
}
 
void ReplicatedPG::remove_repop(RepGather *repop)
{
  dout(20) << __func__ << " " << *repop << dendl;
  if (repop->ctx->obc)
    dout(20) << " obc " << *repop->ctx->obc << dendl;
  if (repop->ctx->clone_obc)
    dout(20) << " clone_obc " << *repop->ctx->clone_obc << dendl;
  if (repop->ctx->snapset_obc)
    dout(20) << " snapset_obc " << *repop->ctx->snapset_obc << dendl;
  release_op_ctx_locks(repop->ctx);
  repop->ctx->finish(0);  // FIXME: return value here is sloppy
  repop_map.erase(repop->rep_tid);
  repop->put();

  osd->logger->set(l_osd_op_wip, repop_map.size());
}

ReplicatedPG::RepGather *ReplicatedPG::simple_repop_create(ObjectContextRef obc)
{
  dout(20) << __func__ << " " << obc->obs.oi.soid << dendl;
  vector<OSDOp> ops;
  ceph_tid_t rep_tid = osd->get_tid();
  osd_reqid_t reqid(osd->get_cluster_msgr_name(), 0, rep_tid);
  OpContext *ctx = new OpContext(OpRequestRef(), reqid, ops, obc, this);
  ctx->op_t = pgbackend->get_transaction();
  ctx->mtime = ceph_clock_now(g_ceph_context);
  RepGather *repop = new_repop(ctx, obc, rep_tid);
  return repop;
}

void ReplicatedPG::simple_repop_submit(RepGather *repop)
{
  dout(20) << __func__ << " " << repop << dendl;
  issue_repop(repop);
  eval_repop(repop);
  repop->put();
}

// -------------------------------------------------------

void ReplicatedPG::get_watchers(list<obj_watch_item_t> &pg_watchers)
{
  pair<hobject_t, ObjectContextRef> i;
  while (object_contexts.get_next(i.first, &i)) {
    ObjectContextRef obc(i.second);
    get_obc_watchers(obc, pg_watchers);
  }
}

void ReplicatedPG::get_obc_watchers(ObjectContextRef obc, list<obj_watch_item_t> &pg_watchers)
{
  for (map<pair<uint64_t, entity_name_t>, WatchRef>::iterator j =
	 obc->watchers.begin();
	j != obc->watchers.end();
	++j) {
    obj_watch_item_t owi;

    owi.obj = obc->obs.oi.soid;
    owi.wi.addr = j->second->get_peer_addr();
    owi.wi.name = j->second->get_entity();
    owi.wi.cookie = j->second->get_cookie();
    owi.wi.timeout_seconds = j->second->get_timeout();

    dout(30) << "watch: Found oid=" << owi.obj << " addr=" << owi.wi.addr
      << " name=" << owi.wi.name << " cookie=" << owi.wi.cookie << dendl;

    pg_watchers.push_back(owi);
  }
}

void ReplicatedPG::check_blacklisted_watchers()
{
  dout(20) << "ReplicatedPG::check_blacklisted_watchers for pg " << get_pgid() << dendl;
  pair<hobject_t, ObjectContextRef> i;
  while (object_contexts.get_next(i.first, &i))
    check_blacklisted_obc_watchers(i.second);
}

void ReplicatedPG::check_blacklisted_obc_watchers(ObjectContextRef obc)
{
  dout(20) << "ReplicatedPG::check_blacklisted_obc_watchers for obc " << obc->obs.oi.soid << dendl;
  for (map<pair<uint64_t, entity_name_t>, WatchRef>::iterator k =
	 obc->watchers.begin();
	k != obc->watchers.end();
	) {
    //Advance iterator now so handle_watch_timeout() can erase element
    map<pair<uint64_t, entity_name_t>, WatchRef>::iterator j = k++;
    dout(30) << "watch: Found " << j->second->get_entity() << " cookie " << j->second->get_cookie() << dendl;
    entity_addr_t ea = j->second->get_peer_addr();
    dout(30) << "watch: Check entity_addr_t " << ea << dendl;
    if (get_osdmap()->is_blacklisted(ea)) {
      dout(10) << "watch: Found blacklisted watcher for " << ea << dendl;
      assert(j->second->get_pg() == this);
      j->second->unregister_cb();
      handle_watch_timeout(j->second);
    }
  }
}

void ReplicatedPG::populate_obc_watchers(ObjectContextRef obc)
{
  assert(is_active());
  assert((recovering.count(obc->obs.oi.soid) ||
	  !is_missing_object(obc->obs.oi.soid)) ||
	 (pg_log.get_log().objects.count(obc->obs.oi.soid) && // or this is a revert... see recover_primary()
	  pg_log.get_log().objects.find(obc->obs.oi.soid)->second->op ==
	    pg_log_entry_t::LOST_REVERT &&
	  pg_log.get_log().objects.find(obc->obs.oi.soid)->second->reverting_to ==
	    obc->obs.oi.version));

  dout(10) << "populate_obc_watchers " << obc->obs.oi.soid << dendl;
  assert(obc->watchers.empty());
  // populate unconnected_watchers
  for (map<pair<uint64_t, entity_name_t>, watch_info_t>::iterator p =
	obc->obs.oi.watchers.begin();
       p != obc->obs.oi.watchers.end();
       ++p) {
    utime_t expire = info.stats.last_became_active;
    expire += p->second.timeout_seconds;
    dout(10) << "  unconnected watcher " << p->first << " will expire " << expire << dendl;
    WatchRef watch(
      Watch::makeWatchRef(
	this, osd, obc, p->second.timeout_seconds, p->first.first,
	p->first.second, p->second.addr));
    watch->disconnect();
    obc->watchers.insert(
      make_pair(
	make_pair(p->first.first, p->first.second),
	watch));
  }
  // Look for watchers from blacklisted clients and drop
  check_blacklisted_obc_watchers(obc);
}

void ReplicatedPG::handle_watch_timeout(WatchRef watch)
{
  ObjectContextRef obc = watch->get_obc(); // handle_watch_timeout owns this ref
  dout(10) << "handle_watch_timeout obc " << obc << dendl;

  if (is_degraded_or_backfilling_object(obc->obs.oi.soid)) {
    callbacks_for_degraded_object[obc->obs.oi.soid].push_back(
      watch->get_delayed_cb()
      );
    dout(10) << "handle_watch_timeout waiting for degraded on obj "
	     << obc->obs.oi.soid
	     << dendl;
    return;
  }

  if (scrubber.write_blocked_by_scrub(obc->obs.oi.soid, get_sort_bitwise())) {
    dout(10) << "handle_watch_timeout waiting for scrub on obj "
	     << obc->obs.oi.soid
	     << dendl;
    scrubber.add_callback(
      watch->get_delayed_cb() // This callback!
      );
    return;
  }

  RepGather *repop = simple_repop_create(obc);
  OpContext *ctx = repop->ctx;
  ctx->at_version = get_next_version();

  object_info_t& oi = ctx->new_obs.oi;
  oi.watchers.erase(make_pair(watch->get_cookie(),
			      watch->get_entity()));

  ctx->watch_disconnects.push_back(
    OpContext::watch_disconnect_t(watch->get_cookie(), watch->get_entity(), true));


  PGBackend::PGTransaction *t = ctx->op_t;
  ctx->log.push_back(pg_log_entry_t(pg_log_entry_t::MODIFY, obc->obs.oi.soid,
				    ctx->at_version,
				    oi.version,
				    0,
				    osd_reqid_t(), ctx->mtime));

  oi.prior_version = repop->obc->obs.oi.version;
  oi.version = ctx->at_version;
  bufferlist bl;
  ::encode(oi, bl);
  setattr_maybe_cache(obc, repop->ctx, t, OI_ATTR, bl);

  if (pool.info.require_rollback()) {
    map<string, boost::optional<bufferlist> > to_set;
    to_set[OI_ATTR] = bl;
    ctx->log.back().mod_desc.setattrs(to_set);
  } else {
    ctx->log.back().mod_desc.mark_unrollbackable();
  }

  // no ctx->delta_stats

  // obc ref swallowed by repop!
  simple_repop_submit(repop);

  // apply new object state.
  ctx->obc->obs = ctx->new_obs;
}

ObjectContextRef ReplicatedPG::create_object_context(const object_info_t& oi,
						     SnapSetContext *ssc)
{
  ObjectContextRef obc(object_contexts.lookup_or_create(oi.soid));
  assert(obc->destructor_callback == NULL);
  obc->destructor_callback = new C_PG_ObjectContext(this, obc.get());  
  obc->obs.oi = oi;
  obc->obs.exists = false;
  obc->ssc = ssc;
  if (ssc)
    register_snapset_context(ssc);
  dout(10) << "create_object_context " << (void*)obc.get() << " " << oi.soid << " " << dendl;
  if (is_active())
    populate_obc_watchers(obc);
  return obc;
}

ObjectContextRef ReplicatedPG::get_object_context(const hobject_t& soid,
						  bool can_create,
						  map<string, bufferlist> *attrs)
{
  assert(
    attrs || !pg_log.get_missing().is_missing(soid) ||
    // or this is a revert... see recover_primary()
    (pg_log.get_log().objects.count(soid) &&
      pg_log.get_log().objects.find(soid)->second->op ==
      pg_log_entry_t::LOST_REVERT));
  ObjectContextRef obc = object_contexts.lookup(soid);
  osd->logger->inc(l_osd_object_ctx_cache_total);
  if (obc) {
    osd->logger->inc(l_osd_object_ctx_cache_hit);
    dout(10) << __func__ << ": found obc in cache: " << obc
	     << dendl;
  } else {
    dout(10) << __func__ << ": obc NOT found in cache: " << soid << dendl;
    // check disk
    bufferlist bv;
    if (attrs) {
      assert(attrs->count(OI_ATTR));
      bv = attrs->find(OI_ATTR)->second;
    } else {
      int r = pgbackend->objects_get_attr(soid, OI_ATTR, &bv);
      if (r < 0) {
	if (!can_create) {
	  dout(10) << __func__ << ": no obc for soid "
		   << soid << " and !can_create"
		   << dendl;
	  return ObjectContextRef();   // -ENOENT!
	}

	dout(10) << __func__ << ": no obc for soid "
		 << soid << " but can_create"
		 << dendl;
	// new object.
	object_info_t oi(soid);
	SnapSetContext *ssc = get_snapset_context(
	  soid, true, 0, false);
	obc = create_object_context(oi, ssc);
	dout(10) << __func__ << ": " << obc << " " << soid
		 << " " << obc->rwstate
		 << " oi: " << obc->obs.oi
		 << " ssc: " << obc->ssc
		 << " snapset: " << obc->ssc->snapset << dendl;
	return obc;
      }
    }

    object_info_t oi(bv);

    assert(oi.soid.pool == (int64_t)info.pgid.pool());

    obc = object_contexts.lookup_or_create(oi.soid);
    obc->destructor_callback = new C_PG_ObjectContext(this, obc.get());
    obc->obs.oi = oi;
    obc->obs.exists = true;

    obc->ssc = get_snapset_context(
      soid, true,
      soid.has_snapset() ? attrs : 0);

    if (is_active())
      populate_obc_watchers(obc);

    if (pool.info.require_rollback()) {
      if (attrs) {
	obc->attr_cache = *attrs;
      } else {
	int r = pgbackend->objects_get_attrs(
	  soid,
	  &obc->attr_cache);
	assert(r == 0);
      }
    }

    dout(10) << __func__ << ": creating obc from disk: " << obc
	     << dendl;
  }
  assert(obc->ssc);
  dout(10) << __func__ << ": " << obc << " " << soid
	   << " " << obc->rwstate
	   << " oi: " << obc->obs.oi
	   << " ssc: " << obc->ssc
	   << " snapset: " << obc->ssc->snapset << dendl;
  return obc;
}

void ReplicatedPG::context_registry_on_change()
{
  pair<hobject_t, ObjectContextRef> i;
  while (object_contexts.get_next(i.first, &i)) {
    ObjectContextRef obc(i.second);
    if (obc) {
      for (map<pair<uint64_t, entity_name_t>, WatchRef>::iterator j =
	     obc->watchers.begin();
	   j != obc->watchers.end();
	   obc->watchers.erase(j++)) {
	j->second->discard();
      }
    }
  }
}


/*
 * If we return an error, and set *pmissing, then promoting that
 * object may help.
 *
 * If we return -EAGAIN, we will always set *pmissing to the missing
 * object to wait for.
 *
 * If we return an error but do not set *pmissing, then we know the
 * object does not exist.
 */
int ReplicatedPG::find_object_context(const hobject_t& oid,
				      ObjectContextRef *pobc,
				      bool can_create,
				      bool map_snapid_to_clone,
				      hobject_t *pmissing)
{
  assert(oid.pool == static_cast<int64_t>(info.pgid.pool()));
  // want the head?
  if (oid.snap == CEPH_NOSNAP) {
    ObjectContextRef obc = get_object_context(oid, can_create);
    if (!obc) {
      if (pmissing)
        *pmissing = oid;
      return -ENOENT;
    }
    dout(10) << "find_object_context " << oid
       << " @" << oid.snap
       << " oi=" << obc->obs.oi
       << dendl;
    *pobc = obc;

    return 0;
  }

  hobject_t head = oid.get_head();

  // want the snapdir?
  if (oid.snap == CEPH_SNAPDIR) {
    // return head or snapdir, whichever exists.
    ObjectContextRef headobc = get_object_context(head, can_create);
    ObjectContextRef obc = headobc;
    if (!obc || !obc->obs.exists)
      obc = get_object_context(oid, can_create);
    if (!obc || !obc->obs.exists) {
      // if we have neither, we would want to promote the head.
      if (pmissing)
	*pmissing = head;
      if (pobc)
	*pobc = headobc; // may be null
      return -ENOENT;
    }
    dout(10) << "find_object_context " << oid
	     << " @" << oid.snap
	     << " oi=" << obc->obs.oi
	     << dendl;
    *pobc = obc;

    // always populate ssc for SNAPDIR...
    if (!obc->ssc)
      obc->ssc = get_snapset_context(
	oid, true);
    return 0;
  }

  // we want a snap
  if (!map_snapid_to_clone && pool.info.is_removed_snap(oid.snap)) {
    dout(10) << __func__ << " snap " << oid.snap << " is removed" << dendl;
    return -ENOENT;
  }

  SnapSetContext *ssc = get_snapset_context(oid, can_create);
  if (!ssc || !(ssc->exists || can_create)) {
    dout(20) << __func__ << " " << oid << " no snapset" << dendl;
    if (pmissing)
      *pmissing = head;  // start by getting the head
    if (ssc)
      put_snapset_context(ssc);
    return -ENOENT;
  }

  if (map_snapid_to_clone) {
    dout(10) << "find_object_context " << oid << " @" << oid.snap
	     << " snapset " << ssc->snapset
	     << " map_snapid_to_clone=true" << dendl;
    if (oid.snap > ssc->snapset.seq) {
      // already must be readable
      ObjectContextRef obc = get_object_context(head, false);
      dout(10) << "find_object_context " << oid << " @" << oid.snap
	       << " snapset " << ssc->snapset
	       << " maps to head" << dendl;
      *pobc = obc;
      put_snapset_context(ssc);
      return (obc && obc->obs.exists) ? 0 : -ENOENT;
    } else {
      vector<snapid_t>::const_iterator citer = std::find(
	ssc->snapset.clones.begin(),
	ssc->snapset.clones.end(),
	oid.snap);
      if (citer == ssc->snapset.clones.end()) {
	dout(10) << "find_object_context " << oid << " @" << oid.snap
		 << " snapset " << ssc->snapset
		 << " maps to nothing" << dendl;
	put_snapset_context(ssc);
	return -ENOENT;
      }

      dout(10) << "find_object_context " << oid << " @" << oid.snap
	       << " snapset " << ssc->snapset
	       << " maps to " << oid << dendl;

      if (pg_log.get_missing().is_missing(oid)) {
	dout(10) << "find_object_context " << oid << " @" << oid.snap
		 << " snapset " << ssc->snapset
		 << " " << oid << " is missing" << dendl;
	if (pmissing)
	  *pmissing = oid;
	put_snapset_context(ssc);
	return -EAGAIN;
      }

      ObjectContextRef obc = get_object_context(oid, false);
      if (!obc || !obc->obs.exists) {
	dout(10) << "find_object_context " << oid << " @" << oid.snap
		 << " snapset " << ssc->snapset
		 << " " << oid << " is not present" << dendl;
	if (pmissing)
	  *pmissing = oid;
	put_snapset_context(ssc);
	return -ENOENT;
      }
      dout(10) << "find_object_context " << oid << " @" << oid.snap
	       << " snapset " << ssc->snapset
	       << " " << oid << " HIT" << dendl;
      *pobc = obc;
      put_snapset_context(ssc);
      return 0;
    }
    assert(0); //unreachable
  }

  dout(10) << "find_object_context " << oid << " @" << oid.snap
	   << " snapset " << ssc->snapset << dendl;
 
  // head?
  if (oid.snap > ssc->snapset.seq) {
    if (ssc->snapset.head_exists) {
      ObjectContextRef obc = get_object_context(head, false);
      dout(10) << "find_object_context  " << head
	       << " want " << oid.snap << " > snapset seq " << ssc->snapset.seq
	       << " -- HIT " << obc->obs
	       << dendl;
      if (!obc->ssc)
	obc->ssc = ssc;
      else {
	assert(ssc == obc->ssc);
	put_snapset_context(ssc);
      }
      *pobc = obc;
      return 0;
    }
    dout(10) << "find_object_context  " << head
	     << " want " << oid.snap << " > snapset seq " << ssc->snapset.seq
	     << " but head dne -- DNE"
	     << dendl;
    put_snapset_context(ssc);
    return -ENOENT;
  }

  // which clone would it be?
  unsigned k = 0;
  while (k < ssc->snapset.clones.size() &&
	 ssc->snapset.clones[k] < oid.snap)
    k++;
  if (k == ssc->snapset.clones.size()) {
    dout(10) << "find_object_context  no clones with last >= oid.snap "
	     << oid.snap << " -- DNE" << dendl;
    put_snapset_context(ssc);
    return -ENOENT;
  }
  hobject_t soid(oid.oid, oid.get_key(), ssc->snapset.clones[k], oid.get_hash(),
		 info.pgid.pool(), oid.get_namespace());

  if (pg_log.get_missing().is_missing(soid)) {
    dout(20) << "find_object_context  " << soid << " missing, try again later"
	     << dendl;
    if (pmissing)
      *pmissing = soid;
    put_snapset_context(ssc);
    return -EAGAIN;
  }

  ObjectContextRef obc = get_object_context(soid, false);
  if (!obc || !obc->obs.exists) {
    dout(20) << __func__ << " missing clone " << soid << dendl;
    if (pmissing)
      *pmissing = soid;
    put_snapset_context(ssc);
    return -ENOENT;
  }

  if (!obc->ssc) {
    obc->ssc = ssc;
  } else {
    assert(obc->ssc == ssc);
    put_snapset_context(ssc);
  }
  ssc = 0;

  // clone
  dout(20) << "find_object_context  " << soid << " snaps " << obc->obs.oi.snaps
	   << dendl;
  snapid_t first = obc->obs.oi.snaps[obc->obs.oi.snaps.size()-1];
  snapid_t last = obc->obs.oi.snaps[0];
  if (first <= oid.snap) {
    dout(20) << "find_object_context  " << soid << " [" << first << "," << last
	     << "] contains " << oid.snap << " -- HIT " << obc->obs << dendl;
    *pobc = obc;
    return 0;
  } else {
    dout(20) << "find_object_context  " << soid << " [" << first << "," << last
	     << "] does not contain " << oid.snap << " -- DNE" << dendl;
    return -ENOENT;
  }
}

void ReplicatedPG::object_context_destructor_callback(ObjectContext *obc)
{
  if (obc->ssc)
    put_snapset_context(obc->ssc);
}

void ReplicatedPG::add_object_context_to_pg_stat(ObjectContextRef obc, pg_stat_t *pgstat)
{
  object_info_t& oi = obc->obs.oi;

  dout(10) << "add_object_context_to_pg_stat " << oi.soid << dendl;
  object_stat_sum_t stat;

  stat.num_bytes += oi.size;

  if (oi.soid.snap != CEPH_SNAPDIR)
    stat.num_objects++;
  if (oi.is_dirty())
    stat.num_objects_dirty++;
  if (oi.is_whiteout())
    stat.num_whiteouts++;
  if (oi.is_omap())
    stat.num_objects_omap++;
  if (oi.is_cache_pinned())
    stat.num_objects_pinned++;

  if (oi.soid.snap && oi.soid.snap != CEPH_NOSNAP && oi.soid.snap != CEPH_SNAPDIR) {
    stat.num_object_clones++;

    if (!obc->ssc)
      obc->ssc = get_snapset_context(oi.soid, false);
    assert(obc->ssc);

    // subtract off clone overlap
    if (obc->ssc->snapset.clone_overlap.count(oi.soid.snap)) {
      interval_set<uint64_t>& o = obc->ssc->snapset.clone_overlap[oi.soid.snap];
      for (interval_set<uint64_t>::const_iterator r = o.begin();
	   r != o.end();
	   ++r) {
	stat.num_bytes -= r.get_len();
      }	  
    }
  }

  // add it in
  pgstat->stats.sum.add(stat);
}

void ReplicatedPG::kick_object_context_blocked(ObjectContextRef obc)
{
  const hobject_t& soid = obc->obs.oi.soid;
  if (obc->is_blocked()) {
    dout(10) << __func__ << " " << soid << " still blocked" << dendl;
    return;
  }

  map<hobject_t, list<OpRequestRef>, hobject_t::BitwiseComparator>::iterator p = waiting_for_blocked_object.find(soid);
  if (p != waiting_for_blocked_object.end()) {
    list<OpRequestRef>& ls = p->second;
    dout(10) << __func__ << " " << soid << " requeuing " << ls.size() << " requests" << dendl;
    requeue_ops(ls);
    waiting_for_blocked_object.erase(p);
  }

  map<hobject_t, ObjectContextRef>::iterator i =
    objects_blocked_on_snap_promotion.find(obc->obs.oi.soid.get_head());
  if (i != objects_blocked_on_snap_promotion.end()) {
    assert(i->second == obc);
    objects_blocked_on_snap_promotion.erase(i);
  }

  if (obc->requeue_scrub_on_unblock)
    requeue_scrub();
}

SnapSetContext *ReplicatedPG::create_snapset_context(const hobject_t& oid)
{
  Mutex::Locker l(snapset_contexts_lock);
  SnapSetContext *ssc = new SnapSetContext(oid.get_snapdir());
  _register_snapset_context(ssc);
  ssc->ref++;
  return ssc;
}

SnapSetContext *ReplicatedPG::get_snapset_context(
  const hobject_t& oid,
  bool can_create,
  map<string, bufferlist> *attrs,
  bool oid_existed)
{
  Mutex::Locker l(snapset_contexts_lock);
  SnapSetContext *ssc;
  map<hobject_t, SnapSetContext*, hobject_t::BitwiseComparator>::iterator p = snapset_contexts.find(
    oid.get_snapdir());
  if (p != snapset_contexts.end()) {
    if (can_create || p->second->exists) {
      ssc = p->second;
    } else {
      return NULL;
    }
  } else {
    bufferlist bv;
    if (!attrs) {
      int r = -ENOENT;
      if (!(oid.is_head() && !oid_existed))
	r = pgbackend->objects_get_attr(oid.get_head(), SS_ATTR, &bv);
      if (r < 0) {
	// try _snapset
      if (!(oid.is_snapdir() && !oid_existed))
	r = pgbackend->objects_get_attr(oid.get_snapdir(), SS_ATTR, &bv);
	if (r < 0 && !can_create)
	  return NULL;
      }
    } else {
      assert(attrs->count(SS_ATTR));
      bv = attrs->find(SS_ATTR)->second;
    }
    ssc = new SnapSetContext(oid.get_snapdir());
    _register_snapset_context(ssc);
    if (bv.length()) {
      bufferlist::iterator bvp = bv.begin();
      ssc->snapset.decode(bvp);
      ssc->exists = true;
    } else {
      ssc->exists = false;
    }
  }
  assert(ssc);
  ssc->ref++;
  return ssc;
}

void ReplicatedPG::put_snapset_context(SnapSetContext *ssc)
{
  Mutex::Locker l(snapset_contexts_lock);
  --ssc->ref;
  if (ssc->ref == 0) {
    if (ssc->registered)
      snapset_contexts.erase(ssc->oid);
    delete ssc;
  }
}

/** pull - request object from a peer
 */

/*
 * Return values:
 *  NONE  - didn't pull anything
 *  YES   - pulled what the caller wanted
 *  OTHER - needed to pull something else first (_head or _snapdir)
 */
enum { PULL_NONE, PULL_OTHER, PULL_YES };

int ReplicatedPG::recover_missing(
  const hobject_t &soid, eversion_t v,
  int priority,
  PGBackend::RecoveryHandle *h)
{
  if (missing_loc.is_unfound(soid)) {
    dout(7) << "pull " << soid
	    << " v " << v 
	    << " but it is unfound" << dendl;
    return PULL_NONE;
  }

  // is this a snapped object?  if so, consult the snapset.. we may not need the entire object!
  ObjectContextRef obc;
  ObjectContextRef head_obc;
  if (soid.snap && soid.snap < CEPH_NOSNAP) {
    // do we have the head and/or snapdir?
    hobject_t head = soid.get_head();
    if (pg_log.get_missing().is_missing(head)) {
      if (recovering.count(head)) {
	dout(10) << " missing but already recovering head " << head << dendl;
	return PULL_NONE;
      } else {
	int r = recover_missing(
	  head, pg_log.get_missing().missing.find(head)->second.need, priority,
	  h);
	if (r != PULL_NONE)
	  return PULL_OTHER;
	return PULL_NONE;
      }
    }
    head = soid.get_snapdir();
    if (pg_log.get_missing().is_missing(head)) {
      if (recovering.count(head)) {
	dout(10) << " missing but already recovering snapdir " << head << dendl;
	return PULL_NONE;
      } else {
	int r = recover_missing(
	  head, pg_log.get_missing().missing.find(head)->second.need, priority,
	  h);
	if (r != PULL_NONE)
	  return PULL_OTHER;
	return PULL_NONE;
      }
    }

    // we must have one or the other
    head_obc = get_object_context(
      soid.get_head(),
      false,
      0);
    if (!head_obc)
      head_obc = get_object_context(
	soid.get_snapdir(),
	false,
	0);
    assert(head_obc);
  }
  start_recovery_op(soid);
  assert(!recovering.count(soid));
  recovering.insert(make_pair(soid, obc));
  pgbackend->recover_object(
    soid,
    v,
    head_obc,
    obc,
    h);
  return PULL_YES;
}

void ReplicatedPG::send_remove_op(
  const hobject_t& oid, eversion_t v, pg_shard_t peer)
{
  ceph_tid_t tid = osd->get_tid();
  osd_reqid_t rid(osd->get_cluster_msgr_name(), 0, tid);

  dout(10) << "send_remove_op " << oid << " from osd." << peer
	   << " tid " << tid << dendl;

  MOSDSubOp *subop = new MOSDSubOp(
    rid, pg_whoami, spg_t(info.pgid.pgid, peer.shard),
    oid, CEPH_OSD_FLAG_ACK,
    get_osdmap()->get_epoch(), tid, v);
  subop->ops = vector<OSDOp>(1);
  subop->ops[0].op.op = CEPH_OSD_OP_DELETE;

  osd->send_message_osd_cluster(peer.osd, subop, get_osdmap()->get_epoch());
}


void ReplicatedPG::finish_degraded_object(const hobject_t& oid)
{
  dout(10) << "finish_degraded_object " << oid << dendl;
  ObjectContextRef obc(object_contexts.lookup(oid));
  if (obc) {
    for (set<ObjectContextRef>::iterator j = obc->blocking.begin();
	 j != obc->blocking.end();
	 obc->blocking.erase(j++)) {
      dout(10) << " no longer blocking writes for " << (*j)->obs.oi.soid << dendl;
      (*j)->blocked_by = ObjectContextRef();
    }
  }
  if (callbacks_for_degraded_object.count(oid)) {
    list<Context*> contexts;
    contexts.swap(callbacks_for_degraded_object[oid]);
    callbacks_for_degraded_object.erase(oid);
    for (list<Context*>::iterator i = contexts.begin();
	 i != contexts.end();
	 ++i) {
      (*i)->complete(0);
    }
  }
  map<hobject_t, snapid_t>::iterator i = objects_blocked_on_degraded_snap.find(
    oid.get_head());
  if (i != objects_blocked_on_degraded_snap.end() &&
      i->second == oid.snap)
    objects_blocked_on_degraded_snap.erase(i);
}

void ReplicatedPG::_committed_pushed_object(
  epoch_t epoch, eversion_t last_complete)
{
  lock();
  if (!pg_has_reset_since(epoch)) {
    dout(10) << "_committed_pushed_object last_complete " << last_complete << " now ondisk" << dendl;
    last_complete_ondisk = last_complete;

    if (last_complete_ondisk == info.last_update) {
      if (!is_primary()) {
        // Either we are a replica or backfill target.
	// we are fully up to date.  tell the primary!
	osd->send_message_osd_cluster(
	  get_primary().osd,
	  new MOSDPGTrim(
	    get_osdmap()->get_epoch(),
	    spg_t(info.pgid.pgid, primary.shard),
	    last_complete_ondisk),
	  get_osdmap()->get_epoch());
      } else {
	// we are the primary.  tell replicas to trim?
	if (calc_min_last_complete_ondisk())
	  trim_peers();
      }
    }

  } else {
    dout(10) << "_committed_pushed_object pg has changed, not touching last_complete_ondisk" << dendl;
  }

  unlock();
}

void ReplicatedPG::_applied_recovered_object(ObjectContextRef obc)
{
  lock();
  dout(10) << "_applied_recovered_object " << *obc << dendl;

  assert(active_pushes >= 1);
  --active_pushes;

  // requeue an active chunky scrub waiting on recovery ops
  if (!deleting && active_pushes == 0
      && scrubber.is_chunky_scrub_active()) {
    requeue_scrub();
  }

  unlock();
}

void ReplicatedPG::_applied_recovered_object_replica()
{
  lock();
  dout(10) << "_applied_recovered_object_replica" << dendl;

  assert(active_pushes >= 1);
  --active_pushes;

  // requeue an active chunky scrub waiting on recovery ops
  if (!deleting && active_pushes == 0 &&
      scrubber.active_rep_scrub && static_cast<MOSDRepScrub*>(
	scrubber.active_rep_scrub->get_req())->chunky) {
    osd->op_wq.queue(
      make_pair(
	this,
	scrubber.active_rep_scrub));
    scrubber.active_rep_scrub = OpRequestRef();
  }

  unlock();
}

void ReplicatedPG::recover_got(hobject_t oid, eversion_t v)
{
  dout(10) << "got missing " << oid << " v " << v << dendl;
  pg_log.recover_got(oid, v, info);
  if (pg_log.get_log().complete_to != pg_log.get_log().log.end()) {
    dout(10) << "last_complete now " << info.last_complete
	     << " log.complete_to " << pg_log.get_log().complete_to->version
	     << dendl;
  } else {
    dout(10) << "last_complete now " << info.last_complete
	     << " log.complete_to at end" << dendl;
    //below is not true in the repair case.
    //assert(missing.num_missing() == 0);  // otherwise, complete_to was wrong.
    assert(info.last_complete == info.last_update);
  }
}


void ReplicatedPG::failed_push(pg_shard_t from, const hobject_t &soid)
{
  assert(recovering.count(soid));
  recovering.erase(soid);
  missing_loc.remove_location(soid, from);
  dout(0) << "_failed_push " << soid << " from shard " << from
	  << ", reps on " << missing_loc.get_locations(soid)
	  << " unfound? " << missing_loc.is_unfound(soid) << dendl;
  finish_recovery_op(soid);  // close out this attempt,
}

void ReplicatedPG::sub_op_remove(OpRequestRef op)
{
  MOSDSubOp *m = static_cast<MOSDSubOp*>(op->get_req());
  assert(m->get_type() == MSG_OSD_SUBOP);
  dout(7) << "sub_op_remove " << m->poid << dendl;

  op->mark_started();

  ObjectStore::Transaction *t = new ObjectStore::Transaction;
  remove_snap_mapped_object(*t, m->poid);
  int r = osd->store->queue_transaction_and_cleanup(osr.get(), t);
  assert(r == 0);
}

eversion_t ReplicatedPG::pick_newest_available(const hobject_t& oid)
{
  eversion_t v;

  assert(pg_log.get_missing().is_missing(oid));
  v = pg_log.get_missing().missing.find(oid)->second.have;
  dout(10) << "pick_newest_available " << oid << " " << v << " on osd." << osd->whoami << " (local)" << dendl;

  assert(!actingbackfill.empty());
  for (set<pg_shard_t>::iterator i = actingbackfill.begin();
       i != actingbackfill.end();
       ++i) {
    if (*i == get_primary()) continue;
    pg_shard_t peer = *i;
    if (!peer_missing[peer].is_missing(oid)) {
      assert(is_backfill_targets(peer));
      continue;
    }
    eversion_t h = peer_missing[peer].missing[oid].have;
    dout(10) << "pick_newest_available " << oid << " " << h << " on osd." << peer << dendl;
    if (h > v)
      v = h;
  }

  dout(10) << "pick_newest_available " << oid << " " << v << " (newest)" << dendl;
  return v;
}


/* Mark an object as lost
 */
ObjectContextRef ReplicatedPG::mark_object_lost(ObjectStore::Transaction *t,
							    const hobject_t &oid, eversion_t version,
							    utime_t mtime, int what)
{
  // Wake anyone waiting for this object. Now that it's been marked as lost,
  // we will just return an error code.
  map<hobject_t, list<OpRequestRef>, hobject_t::BitwiseComparator>::iterator wmo =
    waiting_for_unreadable_object.find(oid);
  if (wmo != waiting_for_unreadable_object.end()) {
    requeue_ops(wmo->second);
  }

  // Add log entry
  ++info.last_update.version;
  pg_log_entry_t e(what, oid, info.last_update, version, 0, osd_reqid_t(), mtime);
  pg_log.add(e);
  
  ObjectContextRef obc = get_object_context(oid, true);

  obc->ondisk_write_lock();

  obc->obs.oi.set_flag(object_info_t::FLAG_LOST);
  obc->obs.oi.version = info.last_update;
  obc->obs.oi.prior_version = version;

  bufferlist b2;
  obc->obs.oi.encode(b2);
  assert(!pool.info.require_rollback());
  t->setattr(coll, ghobject_t(oid), OI_ATTR, b2);

  return obc;
}

struct C_PG_MarkUnfoundLost : public Context {
  ReplicatedPGRef pg;
  list<ObjectContextRef> obcs;
  C_PG_MarkUnfoundLost(ReplicatedPG *p) : pg(p) {}
  void finish(int r) {
    pg->_finish_mark_all_unfound_lost(obcs);
  }
};

/* Mark all unfound objects as lost.
 */
void ReplicatedPG::mark_all_unfound_lost(int what)
{
  dout(3) << __func__ << " " << pg_log_entry_t::get_op_name(what) << dendl;

  dout(30) << __func__ << ": log before:\n";
  pg_log.get_log().print(*_dout);
  *_dout << dendl;

  ObjectStore::Transaction *t = new ObjectStore::Transaction;
  C_PG_MarkUnfoundLost *c = new C_PG_MarkUnfoundLost(this);

  utime_t mtime = ceph_clock_now(cct);
  info.last_update.epoch = get_osdmap()->get_epoch();
  const pg_missing_t &missing = pg_log.get_missing();
  map<hobject_t, pg_missing_t::item, hobject_t::ComparatorWithDefault>::const_iterator m =
    missing_loc.get_needs_recovery().begin();
  map<hobject_t, pg_missing_t::item, hobject_t::ComparatorWithDefault>::const_iterator mend =
    missing_loc.get_needs_recovery().end();
  while (m != mend) {
    const hobject_t &oid(m->first);
    if (!missing_loc.is_unfound(oid)) {
      // We only care about unfound objects
      ++m;
      continue;
    }

    ObjectContextRef obc;
    eversion_t prev;

    switch (what) {
    case pg_log_entry_t::LOST_MARK:
      obc = mark_object_lost(t, oid, m->second.need, mtime, pg_log_entry_t::LOST_MARK);
      pg_log.missing_got(m++);
      assert(0 == "actually, not implemented yet!");
      // we need to be careful about how this is handled on the replica!
      break;

    case pg_log_entry_t::LOST_REVERT:
      prev = pick_newest_available(oid);
      if (prev > eversion_t()) {
	// log it
	++info.last_update.version;
	pg_log_entry_t e(
	  pg_log_entry_t::LOST_REVERT, oid, info.last_update,
	  m->second.need, 0, osd_reqid_t(), mtime);
	e.reverting_to = prev;
	pg_log.add(e);
	dout(10) << e << dendl;

	// we are now missing the new version; recovery code will sort it out.
	++m;
	pg_log.revise_need(oid, info.last_update);
	missing_loc.revise_need(oid, info.last_update);
	break;
      }
      /** fall-thru **/

    case pg_log_entry_t::LOST_DELETE:
      {
	// log it
      	++info.last_update.version;
	pg_log_entry_t e(pg_log_entry_t::LOST_DELETE, oid, info.last_update, m->second.need,
		     0, osd_reqid_t(), mtime);
	pg_log.add(e);
	dout(10) << e << dendl;

	t->remove(
	  coll,
	  ghobject_t(oid, ghobject_t::NO_GEN, pg_whoami.shard));
	pg_log.missing_add_event(e);
	++m;
	missing_loc.recovered(oid);
      }
      break;

    default:
      assert(0);
    }

    if (obc)
      c->obcs.push_back(obc);
  }

  dout(30) << __func__ << ": log after:\n";
  pg_log.get_log().print(*_dout);
  *_dout << dendl;

  info.stats.stats_invalid = true;

  if (missing.num_missing() == 0) {
    // advance last_complete since nothing else is missing!
    info.last_complete = info.last_update;
  }

  dirty_info = true;
  write_if_dirty(*t);

  t->register_on_complete(new ObjectStore::C_DeleteTransaction(t));

  osd->store->queue_transaction(osr.get(), t, c, NULL, new C_OSD_OndiskWriteUnlockList(&c->obcs));
	      
  // Send out the PG log to all replicas
  // So that they know what is lost
  share_pg_log();

  // queue ourselves so that we push the (now-lost) object_infos to replicas.
  osd->queue_for_recovery(this);
}

void ReplicatedPG::_finish_mark_all_unfound_lost(list<ObjectContextRef>& obcs)
{
  lock();
  dout(10) << "_finish_mark_all_unfound_lost " << dendl;

  if (!deleting)
    requeue_ops(waiting_for_all_missing);
  waiting_for_all_missing.clear();

  obcs.clear();
  unlock();
}

void ReplicatedPG::_split_into(pg_t child_pgid, PG *child, unsigned split_bits)
{
  assert(repop_queue.empty());
}

/*
 * pg status change notification
 */

void ReplicatedPG::apply_and_flush_repops(bool requeue)
{
  list<OpRequestRef> rq;

  // apply all repops
  while (!repop_queue.empty()) {
    RepGather *repop = repop_queue.front();
    repop_queue.pop_front();
    dout(10) << " canceling repop tid " << repop->rep_tid << dendl;
    repop->rep_aborted = true;
    if (repop->on_applied) {
      delete repop->on_applied;
      repop->on_applied = NULL;
    }

    if (requeue) {
      if (repop->ctx->op) {
	dout(10) << " requeuing " << *repop->ctx->op->get_req() << dendl;
	rq.push_back(repop->ctx->op);
	repop->ctx->op = OpRequestRef();
      }

      // also requeue any dups, interleaved into position
      map<eversion_t, list<pair<OpRequestRef, version_t> > >::iterator p =
	waiting_for_ondisk.find(repop->v);
      if (p != waiting_for_ondisk.end()) {
	dout(10) << " also requeuing ondisk waiters " << p->second << dendl;
	for (list<pair<OpRequestRef, version_t> >::iterator i =
	       p->second.begin();
	     i != p->second.end();
	     ++i) {
	  rq.push_back(i->first);
	}
	waiting_for_ondisk.erase(p);
      }
    }

    remove_repop(repop);
  }

  assert(repop_map.empty());
  assert(repop_queue.empty());

  if (requeue) {
    requeue_ops(rq);
    if (!waiting_for_ondisk.empty()) {
      for (map<eversion_t, list<pair<OpRequestRef, version_t> > >::iterator i =
	     waiting_for_ondisk.begin();
	   i != waiting_for_ondisk.end();
	   ++i) {
	for (list<pair<OpRequestRef, version_t> >::iterator j =
	       i->second.begin();
	     j != i->second.end();
	     ++j) {
	  derr << __func__ << ": op " << *(j->first->get_req()) << " waiting on "
	       << i->first << dendl;
	}
      }
      assert(waiting_for_ondisk.empty());
    }
  }

  waiting_for_ondisk.clear();
  waiting_for_ack.clear();
}

void ReplicatedPG::on_flushed()
{
  assert(flushes_in_progress > 0);
  flushes_in_progress--;
  if (flushes_in_progress == 0) {
    requeue_ops(waiting_for_peered);
  }
  if (!is_peered() || !is_primary()) {
    pair<hobject_t, ObjectContextRef> i;
    while (object_contexts.get_next(i.first, &i)) {
      derr << "on_flushed: object " << i.first << " obc still alive" << dendl;
    }
    assert(object_contexts.empty());
  }
  pgbackend->on_flushed();
}

void ReplicatedPG::on_removal(ObjectStore::Transaction *t)
{
  dout(10) << "on_removal" << dendl;

  // adjust info to backfill
  info.set_last_backfill(hobject_t(), true);
  dirty_info = true;


  // clear log
  PGLogEntryHandler rollbacker;
  pg_log.clear_can_rollback_to(&rollbacker);
  rollbacker.apply(this, t);

  write_if_dirty(*t);

  on_shutdown();
}

void ReplicatedPG::on_shutdown()
{
  dout(10) << "on_shutdown" << dendl;

  // remove from queues
  osd->recovery_wq.dequeue(this);
  osd->pg_stat_queue_dequeue(this);
  osd->dequeue_pg(this, 0);
  osd->peering_wq.dequeue(this);

  // handles queue races
  deleting = true;

  clear_scrub_reserved();
  unreg_next_scrub();
  cancel_copy_ops(false);
  cancel_flush_ops(false);
  cancel_proxy_ops(false);
  apply_and_flush_repops(false);

  pgbackend->on_change();

  context_registry_on_change();
  object_contexts.clear();

  osd->remote_reserver.cancel_reservation(info.pgid);
  osd->local_reserver.cancel_reservation(info.pgid);

  clear_primary_state();
  cancel_recovery();
}

void ReplicatedPG::on_activate()
{
  // all clean?
  if (needs_recovery()) {
    dout(10) << "activate not all replicas are up-to-date, queueing recovery" << dendl;
    queue_peering_event(
      CephPeeringEvtRef(
	new CephPeeringEvt(
	  get_osdmap()->get_epoch(),
	  get_osdmap()->get_epoch(),
	  DoRecovery())));
  } else if (needs_backfill()) {
    dout(10) << "activate queueing backfill" << dendl;
    queue_peering_event(
      CephPeeringEvtRef(
	new CephPeeringEvt(
	  get_osdmap()->get_epoch(),
	  get_osdmap()->get_epoch(),
	  RequestBackfill())));
  } else {
    dout(10) << "activate all replicas clean, no recovery" << dendl;
    queue_peering_event(
      CephPeeringEvtRef(
	new CephPeeringEvt(
	  get_osdmap()->get_epoch(),
	  get_osdmap()->get_epoch(),
	  AllReplicasRecovered())));
  }

  publish_stats_to_osd();

  if (!backfill_targets.empty()) {
    last_backfill_started = earliest_backfill();
    new_backfill = true;
    assert(!last_backfill_started.is_max());
    dout(5) << "on activate: bft=" << backfill_targets
	   << " from " << last_backfill_started << dendl;
    for (set<pg_shard_t>::iterator i = backfill_targets.begin();
	 i != backfill_targets.end();
	 ++i) {
      dout(5) << "target shard " << *i
	     << " from " << peer_info[*i].last_backfill
	     << dendl;
    }
  }

  hit_set_setup();
  agent_setup();
}

void ReplicatedPG::_on_new_interval()
{
  // re-sort obc map?
  if (object_contexts.get_comparator().bitwise != get_sort_bitwise()) {
    dout(20) << __func__ << " resorting object_contexts" << dendl;
    object_contexts.reset_comparator(
      hobject_t::ComparatorWithDefault(get_sort_bitwise()));
  }
}

void ReplicatedPG::on_change(ObjectStore::Transaction *t)
{
  dout(10) << "on_change" << dendl;

  if (hit_set && hit_set->insert_count() == 0) {
    dout(20) << " discarding empty hit_set" << dendl;
    hit_set_clear();
  }

  // requeue everything in the reverse order they should be
  // reexamined.
  requeue_ops(waiting_for_peered);

  clear_scrub_reserved();

  // requeues waiting_for_active
  scrub_clear_state();

  context_registry_on_change();

  cancel_copy_ops(is_primary());
  cancel_flush_ops(is_primary());
  cancel_proxy_ops(is_primary());

  // requeue object waiters
  if (is_primary()) {
    requeue_object_waiters(waiting_for_unreadable_object);
  } else {
    waiting_for_unreadable_object.clear();
  }
  for (map<hobject_t,list<OpRequestRef>, hobject_t::BitwiseComparator>::iterator p = waiting_for_degraded_object.begin();
       p != waiting_for_degraded_object.end();
       waiting_for_degraded_object.erase(p++)) {
    if (is_primary())
      requeue_ops(p->second);
    else
      p->second.clear();
    finish_degraded_object(p->first);
  }
  for (map<hobject_t,list<OpRequestRef>, hobject_t::BitwiseComparator>::iterator p = waiting_for_blocked_object.begin();
       p != waiting_for_blocked_object.end();
       waiting_for_blocked_object.erase(p++)) {
    if (is_primary())
      requeue_ops(p->second);
    else
      p->second.clear();
  }
  for (map<hobject_t, list<Context*>, hobject_t::BitwiseComparator>::iterator i =
	 callbacks_for_degraded_object.begin();
       i != callbacks_for_degraded_object.end();
    ) {
    finish_degraded_object((i++)->first);
  }
  assert(callbacks_for_degraded_object.empty());

  if (is_primary()) {
    requeue_ops(waiting_for_cache_not_full);
    requeue_ops(waiting_for_all_missing);
  } else {
    waiting_for_cache_not_full.clear();
    waiting_for_all_missing.clear();
  }
  objects_blocked_on_cache_full.clear();


  for (list<pair<OpRequestRef, OpContext*> >::iterator i =
         in_progress_async_reads.begin();
       i != in_progress_async_reads.end();
       in_progress_async_reads.erase(i++)) {
    close_op_ctx(i->second, -ECANCELED);
    if (is_primary())
      requeue_op(i->first);
  }

  // this will requeue ops we were working on but didn't finish, and
  // any dups
  apply_and_flush_repops(is_primary());

  pgbackend->on_change_cleanup(t);
  pgbackend->on_change();

  // clear snap_trimmer state
  snap_trimmer_machine.process_event(Reset());

  debug_op_order.clear();
  unstable_stats.clear();

  // we don't want to cache object_contexts through the interval change
  // NOTE: we actually assert that all currently live references are dead
  // by the time the flush for the next interval completes.
  object_contexts.clear();

  // should have been cleared above by finishing all of the degraded objects
  assert(objects_blocked_on_degraded_snap.empty());
}

void ReplicatedPG::on_role_change()
{
  dout(10) << "on_role_change" << dendl;
  if (get_role() != 0 && hit_set) {
    dout(10) << " clearing hit set" << dendl;
    hit_set_clear();
  }
}

void ReplicatedPG::on_pool_change()
{
  dout(10) << __func__ << dendl;
  // requeue cache full waiters just in case the cache_mode is
  // changing away from writeback mode.  note that if we are not
  // active the normal requeuing machinery is sufficient (and properly
  // ordered).
  if (is_active() &&
      pool.info.cache_mode != pg_pool_t::CACHEMODE_WRITEBACK &&
      !waiting_for_cache_not_full.empty()) {
    dout(10) << __func__ << " requeuing full waiters (not in writeback) "
	     << dendl;
    requeue_ops(waiting_for_cache_not_full);
    objects_blocked_on_cache_full.clear();
  }
  hit_set_setup();
  agent_setup();
}

// clear state.  called on recovery completion AND cancellation.
void ReplicatedPG::_clear_recovery_state()
{
  missing_loc.clear();
#ifdef DEBUG_RECOVERY_OIDS
  recovering_oids.clear();
#endif
  last_backfill_started = hobject_t();
  set<hobject_t, hobject_t::Comparator>::iterator i = backfills_in_flight.begin();
  while (i != backfills_in_flight.end()) {
    assert(recovering.count(*i));
    backfills_in_flight.erase(i++);
  }

  list<OpRequestRef> blocked_ops;
  for (map<hobject_t, ObjectContextRef, hobject_t::BitwiseComparator>::iterator i = recovering.begin();
       i != recovering.end();
       recovering.erase(i++)) {
    if (i->second) {
      i->second->drop_recovery_read(&blocked_ops);
      requeue_ops(blocked_ops);
    }
  }
  assert(backfills_in_flight.empty());
  pending_backfill_updates.clear();
  assert(recovering.empty());
  pgbackend->clear_recovery_state();
}

void ReplicatedPG::cancel_pull(const hobject_t &soid)
{
  dout(20) << __func__ << ": soid" << dendl;
  assert(recovering.count(soid));
  ObjectContextRef obc = recovering[soid];
  if (obc) {
    list<OpRequestRef> blocked_ops;
    obc->drop_recovery_read(&blocked_ops);
    requeue_ops(blocked_ops);
  }
  recovering.erase(soid);
  finish_recovery_op(soid);
  if (waiting_for_degraded_object.count(soid)) {
    dout(20) << " kicking degraded waiters on " << soid << dendl;
    requeue_ops(waiting_for_degraded_object[soid]);
    waiting_for_degraded_object.erase(soid);
  }
  if (waiting_for_unreadable_object.count(soid)) {
    dout(20) << " kicking unreadable waiters on " << soid << dendl;
    requeue_ops(waiting_for_unreadable_object[soid]);
    waiting_for_unreadable_object.erase(soid);
  }
  if (is_missing_object(soid))
    pg_log.set_last_requested(0); // get recover_primary to start over
  finish_degraded_object(soid);
}

void ReplicatedPG::check_recovery_sources(const OSDMapRef osdmap)
{
  /*
   * check that any peers we are planning to (or currently) pulling
   * objects from are dealt with.
   */
  missing_loc.check_recovery_sources(osdmap);
  pgbackend->check_recovery_sources(osdmap);

  for (set<pg_shard_t>::iterator i = peer_log_requested.begin();
       i != peer_log_requested.end();
       ) {
    if (!osdmap->is_up(i->osd)) {
      dout(10) << "peer_log_requested removing " << *i << dendl;
      peer_log_requested.erase(i++);
    } else {
      ++i;
    }
  }

  for (set<pg_shard_t>::iterator i = peer_missing_requested.begin();
       i != peer_missing_requested.end();
       ) {
    if (!osdmap->is_up(i->osd)) {
      dout(10) << "peer_missing_requested removing " << *i << dendl;
      peer_missing_requested.erase(i++);
    } else {
      ++i;
    }
  }
}

void PG::MissingLoc::check_recovery_sources(const OSDMapRef osdmap)
{
  set<pg_shard_t> now_down;
  for (set<pg_shard_t>::iterator p = missing_loc_sources.begin();
       p != missing_loc_sources.end();
       ) {
    if (osdmap->is_up(p->osd)) {
      ++p;
      continue;
    }
    dout(10) << "check_recovery_sources source osd." << *p << " now down" << dendl;
    now_down.insert(*p);
    missing_loc_sources.erase(p++);
  }

  if (now_down.empty()) {
    dout(10) << "check_recovery_sources no source osds (" << missing_loc_sources << ") went down" << dendl;
  } else {
    dout(10) << "check_recovery_sources sources osds " << now_down << " now down, remaining sources are "
	     << missing_loc_sources << dendl;
    
    // filter missing_loc
    map<hobject_t, set<pg_shard_t>, hobject_t::BitwiseComparator>::iterator p = missing_loc.begin();
    while (p != missing_loc.end()) {
      set<pg_shard_t>::iterator q = p->second.begin();
      while (q != p->second.end())
	if (now_down.count(*q)) {
	  p->second.erase(q++);
	} else {
	  ++q;
	}
      if (p->second.empty())
	missing_loc.erase(p++);
      else
	++p;
    }
  }
}
  

bool ReplicatedPG::start_recovery_ops(
  int max, ThreadPool::TPHandle &handle,
  int *ops_started)
{
  int& started = *ops_started;
  started = 0;
  bool work_in_progress = false;
  assert(is_primary());

  if (!state_test(PG_STATE_RECOVERING) &&
      !state_test(PG_STATE_BACKFILL)) {
    /* TODO: I think this case is broken and will make do_recovery()
     * unhappy since we're returning false */
    dout(10) << "recovery raced and were queued twice, ignoring!" << dendl;
    return false;
  }

  const pg_missing_t &missing = pg_log.get_missing();

  int num_missing = missing.num_missing();
  int num_unfound = get_num_unfound();

  if (num_missing == 0) {
    info.last_complete = info.last_update;
  }

  if (num_missing == num_unfound) {
    // All of the missing objects we have are unfound.
    // Recover the replicas.
    started = recover_replicas(max, handle);
  }
  if (!started) {
    // We still have missing objects that we should grab from replicas.
    started += recover_primary(max, handle);
  }
  if (!started && num_unfound != get_num_unfound()) {
    // second chance to recovery replicas
    started = recover_replicas(max, handle);
  }

  if (started)
    work_in_progress = true;

  bool deferred_backfill = false;
  if (recovering.empty() &&
      state_test(PG_STATE_BACKFILL) &&
      !backfill_targets.empty() && started < max &&
      missing.num_missing() == 0 &&
      waiting_on_backfill.empty()) {
    if (get_osdmap()->test_flag(CEPH_OSDMAP_NOBACKFILL)) {
      dout(10) << "deferring backfill due to NOBACKFILL" << dendl;
      deferred_backfill = true;
    } else if (get_osdmap()->test_flag(CEPH_OSDMAP_NOREBALANCE) &&
	       !is_degraded())  {
      dout(10) << "deferring backfill due to NOREBALANCE" << dendl;
      deferred_backfill = true;
    } else if (!backfill_reserved) {
      dout(10) << "deferring backfill due to !backfill_reserved" << dendl;
      if (!backfill_reserving) {
	dout(10) << "queueing RequestBackfill" << dendl;
	backfill_reserving = true;
	queue_peering_event(
	  CephPeeringEvtRef(
	    new CephPeeringEvt(
	      get_osdmap()->get_epoch(),
	      get_osdmap()->get_epoch(),
	      RequestBackfill())));
      }
      deferred_backfill = true;
    } else {
      started += recover_backfill(max - started, handle, &work_in_progress);
    }
  }

  dout(10) << " started " << started << dendl;
  osd->logger->inc(l_osd_rop, started);

  if (!recovering.empty() ||
      work_in_progress || recovery_ops_active > 0 || deferred_backfill)
    return work_in_progress;

  assert(recovering.empty());
  assert(recovery_ops_active == 0);

  dout(10) << __func__ << " needs_recovery: "
	   << missing_loc.get_needs_recovery()
	   << dendl;
  dout(10) << __func__ << " missing_loc: "
	   << missing_loc.get_missing_locs()
	   << dendl;
  int unfound = get_num_unfound();
  if (unfound) {
    dout(10) << " still have " << unfound << " unfound" << dendl;
    return work_in_progress;
  }

  if (missing.num_missing() > 0) {
    // this shouldn't happen!
    osd->clog->error() << info.pgid << " recovery ending with " << missing.num_missing()
		      << ": " << missing.missing << "\n";
    return work_in_progress;
  }

  if (needs_recovery()) {
    // this shouldn't happen!
    // We already checked num_missing() so we must have missing replicas
    osd->clog->error() << info.pgid << " recovery ending with missing replicas\n";
    return work_in_progress;
  }

  if (state_test(PG_STATE_RECOVERING)) {
    state_clear(PG_STATE_RECOVERING);
    if (needs_backfill()) {
      dout(10) << "recovery done, queuing backfill" << dendl;
      queue_peering_event(
        CephPeeringEvtRef(
          new CephPeeringEvt(
            get_osdmap()->get_epoch(),
            get_osdmap()->get_epoch(),
            RequestBackfill())));
    } else {
      dout(10) << "recovery done, no backfill" << dendl;
      queue_peering_event(
        CephPeeringEvtRef(
          new CephPeeringEvt(
            get_osdmap()->get_epoch(),
            get_osdmap()->get_epoch(),
            AllReplicasRecovered())));
    }
  } else { // backfilling
    state_clear(PG_STATE_BACKFILL);
    dout(10) << "recovery done, backfill done" << dendl;
    queue_peering_event(
      CephPeeringEvtRef(
        new CephPeeringEvt(
          get_osdmap()->get_epoch(),
          get_osdmap()->get_epoch(),
          Backfilled())));
  }

  return false;
}

/**
 * do one recovery op.
 * return true if done, false if nothing left to do.
 */
int ReplicatedPG::recover_primary(int max, ThreadPool::TPHandle &handle)
{
  assert(is_primary());

  const pg_missing_t &missing = pg_log.get_missing();

  dout(10) << "recover_primary recovering " << recovering.size()
	   << " in pg" << dendl;
  dout(10) << "recover_primary " << missing << dendl;
  dout(25) << "recover_primary " << missing.missing << dendl;

  // look at log!
  pg_log_entry_t *latest = 0;
  int started = 0;
  int skipped = 0;

  PGBackend::RecoveryHandle *h = pgbackend->open_recovery_op();
  map<version_t, hobject_t>::const_iterator p =
    missing.rmissing.lower_bound(pg_log.get_log().last_requested);
  while (p != missing.rmissing.end()) {
    handle.reset_tp_timeout();
    hobject_t soid;
    version_t v = p->first;

    if (pg_log.get_log().objects.count(p->second)) {
      latest = pg_log.get_log().objects.find(p->second)->second;
      assert(latest->is_update());
      soid = latest->soid;
    } else {
      latest = 0;
      soid = p->second;
    }
    const pg_missing_t::item& item = missing.missing.find(p->second)->second;
    ++p;

    hobject_t head = soid;
    head.snap = CEPH_NOSNAP;

    eversion_t need = item.need;

    dout(10) << "recover_primary "
             << soid << " " << item.need
	     << (missing.is_missing(soid) ? " (missing)":"")
	     << (missing.is_missing(head) ? " (missing head)":"")
             << (recovering.count(soid) ? " (recovering)":"")
	     << (recovering.count(head) ? " (recovering head)":"")
             << dendl;

    if (latest) {
      switch (latest->op) {
      case pg_log_entry_t::CLONE:
	/*
	 * Handling for this special case removed for now, until we
	 * can correctly construct an accurate SnapSet from the old
	 * one.
	 */
	break;

      case pg_log_entry_t::LOST_REVERT:
	{
	  if (item.have == latest->reverting_to) {
	    ObjectContextRef obc = get_object_context(soid, true);
	    
	    if (obc->obs.oi.version == latest->version) {
	      // I'm already reverting
	      dout(10) << " already reverting " << soid << dendl;
	    } else {
	      dout(10) << " reverting " << soid << " to " << latest->prior_version << dendl;
	      obc->ondisk_write_lock();
	      obc->obs.oi.version = latest->version;

	      ObjectStore::Transaction *t = new ObjectStore::Transaction;
	      t->register_on_applied(new ObjectStore::C_DeleteTransaction(t));
	      bufferlist b2;
	      obc->obs.oi.encode(b2);
	      assert(!pool.info.require_rollback());
	      t->setattr(coll, ghobject_t(soid), OI_ATTR, b2);

	      recover_got(soid, latest->version);
	      missing_loc.add_location(soid, pg_whoami);

	      ++active_pushes;

	      osd->store->queue_transaction(osr.get(), t,
					    new C_OSD_AppliedRecoveredObject(this, obc),
					    new C_OSD_CommittedPushedObject(
					      this,
					      get_osdmap()->get_epoch(),
					      info.last_complete),
					    new C_OSD_OndiskWriteUnlock(obc));
	      continue;
	    }
	  } else {
	    /*
	     * Pull the old version of the object.  Update missing_loc here to have the location
	     * of the version we want.
	     *
	     * This doesn't use the usual missing_loc paths, but that's okay:
	     *  - if we have it locally, we hit the case above, and go from there.
	     *  - if we don't, we always pass through this case during recovery and set up the location
	     *    properly.
	     *  - this way we don't need to mangle the missing code to be general about needing an old
	     *    version...
	     */
	    eversion_t alternate_need = latest->reverting_to;
	    dout(10) << " need to pull prior_version " << alternate_need << " for revert " << item << dendl;

	    for (map<pg_shard_t, pg_missing_t>::iterator p = peer_missing.begin();
		 p != peer_missing.end();
		 ++p)
	      if (p->second.is_missing(soid, need) &&
		  p->second.missing[soid].have == alternate_need) {
		missing_loc.add_location(soid, p->first);
	      }
	    dout(10) << " will pull " << alternate_need << " or " << need
		     << " from one of " << missing_loc.get_locations(soid)
		     << dendl;
	  }
	}
	break;
      }
    }
   
    if (!recovering.count(soid)) {
      if (recovering.count(head)) {
	++skipped;
      } else {
	int r = recover_missing(
	  soid, need, cct->_conf->osd_recovery_op_priority, h);
	switch (r) {
	case PULL_YES:
	  ++started;
	  break;
	case PULL_OTHER:
	  ++started;
	case PULL_NONE:
	  ++skipped;
	  break;
	default:
	  assert(0);
	}
	if (started >= max)
	  break;
      }
    }
    
    // only advance last_requested if we haven't skipped anything
    if (!skipped)
      pg_log.set_last_requested(v);
  }
 
  pgbackend->run_recovery_op(h, cct->_conf->osd_recovery_op_priority);
  return started;
}

int ReplicatedPG::prep_object_replica_pushes(
  const hobject_t& soid, eversion_t v,
  PGBackend::RecoveryHandle *h)
{
  assert(is_primary());
  dout(10) << __func__ << ": on " << soid << dendl;

  // NOTE: we know we will get a valid oloc off of disk here.
  ObjectContextRef obc = get_object_context(soid, false);
  if (!obc) {
    pg_log.missing_add(soid, v, eversion_t());
    missing_loc.remove_location(soid, pg_whoami);
    bool uhoh = true;
    assert(!actingbackfill.empty());
    for (set<pg_shard_t>::iterator i = actingbackfill.begin();
	 i != actingbackfill.end();
	 ++i) {
      if (*i == get_primary()) continue;
      pg_shard_t peer = *i;
      if (!peer_missing[peer].is_missing(soid, v)) {
	missing_loc.add_location(soid, peer);
	dout(10) << info.pgid << " unexpectedly missing " << soid << " v" << v
		 << ", there should be a copy on shard " << peer << dendl;
	uhoh = false;
      }
    }
    if (uhoh)
      osd->clog->error() << info.pgid << " missing primary copy of " << soid << ", unfound\n";
    else
      osd->clog->error() << info.pgid << " missing primary copy of " << soid
			<< ", will try copies on " << missing_loc.get_locations(soid)
			<< "\n";
    return 0;
  }

  if (!obc->get_recovery_read()) {
    dout(20) << "recovery delayed on " << soid
	     << "; could not get rw_manager lock" << dendl;
    return 0;
  } else {
    dout(20) << "recovery got recovery read lock on " << soid
	     << dendl;
  }

  start_recovery_op(soid);
  assert(!recovering.count(soid));
  recovering.insert(make_pair(soid, obc));

  /* We need this in case there is an in progress write on the object.  In fact,
   * the only possible write is an update to the xattr due to a lost_revert --
   * a client write would be blocked since the object is degraded.
   * In almost all cases, therefore, this lock should be uncontended.
   */
  obc->ondisk_read_lock();
  pgbackend->recover_object(
    soid,
    v,
    ObjectContextRef(),
    obc, // has snapset context
    h);
  obc->ondisk_read_unlock();
  return 1;
}

int ReplicatedPG::recover_replicas(int max, ThreadPool::TPHandle &handle)
{
  dout(10) << __func__ << "(" << max << ")" << dendl;
  int started = 0;

  PGBackend::RecoveryHandle *h = pgbackend->open_recovery_op();

  // this is FAR from an optimal recovery order.  pretty lame, really.
  assert(!actingbackfill.empty());
  for (set<pg_shard_t>::iterator i = actingbackfill.begin();
       i != actingbackfill.end();
       ++i) {
    if (*i == get_primary()) continue;
    pg_shard_t peer = *i;
    map<pg_shard_t, pg_missing_t>::const_iterator pm = peer_missing.find(peer);
    assert(pm != peer_missing.end());
    map<pg_shard_t, pg_info_t>::const_iterator pi = peer_info.find(peer);
    assert(pi != peer_info.end());
    size_t m_sz = pm->second.num_missing();

    dout(10) << " peer osd." << peer << " missing " << m_sz << " objects." << dendl;
    dout(20) << " peer osd." << peer << " missing " << pm->second.missing << dendl;

    // oldest first!
    const pg_missing_t &m(pm->second);
    for (map<version_t, hobject_t>::const_iterator p = m.rmissing.begin();
	   p != m.rmissing.end() && started < max;
	   ++p) {
      handle.reset_tp_timeout();
      const hobject_t soid(p->second);

      if (cmp(soid, pi->second.last_backfill, get_sort_bitwise()) > 0) {
	if (!recovering.count(soid)) {
	  derr << __func__ << ": object added to missing set for backfill, but "
	       << "is not in recovering, error!" << dendl;
	  assert(0);
	}
	continue;
      }

      if (recovering.count(soid)) {
	dout(10) << __func__ << ": already recovering " << soid << dendl;
	continue;
      }

      if (missing_loc.is_unfound(soid)) {
	dout(10) << __func__ << ": " << soid << " still unfound" << dendl;
	continue;
      }

      if (soid.is_snap() && pg_log.get_missing().is_missing(soid.get_head())) {
	dout(10) << __func__ << ": " << soid.get_head()
		 << " still missing on primary" << dendl;
	continue;
      }

      if (soid.is_snap() && pg_log.get_missing().is_missing(soid.get_snapdir())) {
	dout(10) << __func__ << ": " << soid.get_snapdir()
		 << " still missing on primary" << dendl;
	continue;
      }

      if (pg_log.get_missing().is_missing(soid)) {
	dout(10) << __func__ << ": " << soid << " still missing on primary" << dendl;
	continue;
      }

      dout(10) << __func__ << ": recover_object_replicas(" << soid << ")" << dendl;
      map<hobject_t,pg_missing_t::item, hobject_t::ComparatorWithDefault>::const_iterator r = m.missing.find(soid);
      started += prep_object_replica_pushes(soid, r->second.need,
					    h);
    }
  }

  pgbackend->run_recovery_op(h, cct->_conf->osd_recovery_op_priority);
  return started;
}

hobject_t ReplicatedPG::earliest_peer_backfill() const
{
  hobject_t e = hobject_t::get_max();
  for (set<pg_shard_t>::const_iterator i = backfill_targets.begin();
       i != backfill_targets.end();
       ++i) {
    pg_shard_t peer = *i;
    map<pg_shard_t, BackfillInterval>::const_iterator iter =
      peer_backfill_info.find(peer);
    assert(iter != peer_backfill_info.end());
    if (cmp(iter->second.begin, e, get_sort_bitwise()) < 0)
      e = iter->second.begin;
  }
  return e;
}

bool ReplicatedPG::all_peer_done() const
{
  // Primary hasn't got any more objects
  assert(backfill_info.empty());

  for (set<pg_shard_t>::const_iterator i = backfill_targets.begin();
       i != backfill_targets.end();
       ++i) {
    pg_shard_t bt = *i;
    map<pg_shard_t, BackfillInterval>::const_iterator piter =
      peer_backfill_info.find(bt);
    assert(piter != peer_backfill_info.end());
    const BackfillInterval& pbi = piter->second;
    // See if peer has more to process
    if (!pbi.extends_to_end() || !pbi.empty())
	return false;
  }
  return true;
}

/**
 * recover_backfill
 *
 * Invariants:
 *
 * backfilled: fully pushed to replica or present in replica's missing set (both
 * our copy and theirs).
 *
 * All objects on a backfill_target in
 * [MIN,peer_backfill_info[backfill_target].begin) are either
 * not present or backfilled (all removed objects have been removed).
 * There may be PG objects in this interval yet to be backfilled.
 *
 * All objects in PG in [MIN,backfill_info.begin) have been backfilled to all
 * backfill_targets.  There may be objects on backfill_target(s) yet to be deleted.
 *
 * For a backfill target, all objects < MIN(peer_backfill_info[target].begin,
 *     backfill_info.begin) in PG are backfilled.  No deleted objects in this
 * interval remain on the backfill target.
 *
 * For a backfill target, all objects <= peer_info[target].last_backfill
 * have been backfilled to target
 *
 * There *MAY* be objects between last_backfill_started and
 * MIN(peer_backfill_info[*].begin, backfill_info.begin) in the event that client
 * io created objects since the last scan.  For this reason, we call
 * update_range() again before continuing backfill.
 */
int ReplicatedPG::recover_backfill(
  int max,
  ThreadPool::TPHandle &handle, bool *work_started)
{
  dout(10) << "recover_backfill (" << max << ")"
           << " bft=" << backfill_targets
	   << " last_backfill_started " << last_backfill_started
	   << " sort " << (get_sort_bitwise() ? "bitwise" : "nibblewise")
	   << (new_backfill ? " new_backfill":"")
	   << dendl;
  assert(!backfill_targets.empty());

  // Initialize from prior backfill state
  if (new_backfill) {
    // on_activate() was called prior to getting here
    assert(last_backfill_started == earliest_backfill());
    new_backfill = false;

    // initialize BackfillIntervals (with proper sort order)
    for (set<pg_shard_t>::iterator i = backfill_targets.begin();
	 i != backfill_targets.end();
	 ++i) {
      peer_backfill_info[*i].reset(peer_info[*i].last_backfill,
				   get_sort_bitwise());
    }
    backfill_info.reset(last_backfill_started,
			get_sort_bitwise());

    // initialize comparators
    backfills_in_flight = set<hobject_t, hobject_t::Comparator>(
      hobject_t::Comparator(get_sort_bitwise()));
    pending_backfill_updates = map<hobject_t, pg_stat_t, hobject_t::Comparator>(
      hobject_t::Comparator(get_sort_bitwise()));
  }

  // sanity check sort orders
  assert(backfill_info.sort_bitwise == get_sort_bitwise());
  for (map<pg_shard_t, BackfillInterval>::iterator i =
	 peer_backfill_info.begin();
       i != peer_backfill_info.end();
       ++i) {
    assert(i->second.sort_bitwise == get_sort_bitwise());
    assert(i->second.objects.key_comp().bitwise == get_sort_bitwise());
  }
  assert(backfills_in_flight.key_comp().bitwise == get_sort_bitwise());
  assert(pending_backfill_updates.key_comp().bitwise == get_sort_bitwise());

  for (set<pg_shard_t>::iterator i = backfill_targets.begin();
       i != backfill_targets.end();
       ++i) {
    dout(10) << "peer osd." << *i
	   << " info " << peer_info[*i]
	   << " interval " << peer_backfill_info[*i].begin
	   << "-" << peer_backfill_info[*i].end
	   << " " << peer_backfill_info[*i].objects.size() << " objects"
	   << dendl;
  }

  // update our local interval to cope with recent changes
  backfill_info.begin = last_backfill_started;
  update_range(&backfill_info, handle);

  int ops = 0;
  vector<boost::tuple<hobject_t, eversion_t,
                      ObjectContextRef, vector<pg_shard_t> > > to_push;
  vector<boost::tuple<hobject_t, eversion_t, pg_shard_t> > to_remove;
  set<hobject_t, hobject_t::BitwiseComparator> add_to_stat;

  for (set<pg_shard_t>::iterator i = backfill_targets.begin();
       i != backfill_targets.end();
       ++i) {
    peer_backfill_info[*i].trim_to(
      MAX_HOBJ(peer_info[*i].last_backfill, last_backfill_started,
	       get_sort_bitwise()));
  }
  backfill_info.trim_to(last_backfill_started);

  hobject_t backfill_pos = MIN_HOBJ(backfill_info.begin,
				    earliest_peer_backfill(),
				    get_sort_bitwise());
  while (ops < max) {
    if (cmp(backfill_info.begin, earliest_peer_backfill(),
	    get_sort_bitwise()) <= 0 &&
	!backfill_info.extends_to_end() && backfill_info.empty()) {
      hobject_t next = backfill_info.end;
      backfill_info.reset(next, get_sort_bitwise());
      backfill_info.end = hobject_t::get_max();
      update_range(&backfill_info, handle);
      backfill_info.trim();
    }
    backfill_pos = MIN_HOBJ(backfill_info.begin, earliest_peer_backfill(),
			    get_sort_bitwise());

    dout(20) << "   my backfill interval " << backfill_info << dendl;

    bool sent_scan = false;
    for (set<pg_shard_t>::iterator i = backfill_targets.begin();
	 i != backfill_targets.end();
	 ++i) {
      pg_shard_t bt = *i;
      BackfillInterval& pbi = peer_backfill_info[bt];

      dout(20) << " peer shard " << bt << " backfill " << pbi << dendl;
      if (cmp(pbi.begin, backfill_info.begin, get_sort_bitwise()) <= 0 &&
	  !pbi.extends_to_end() && pbi.empty()) {
	dout(10) << " scanning peer osd." << bt << " from " << pbi.end << dendl;
	epoch_t e = get_osdmap()->get_epoch();
	MOSDPGScan *m = new MOSDPGScan(
	  MOSDPGScan::OP_SCAN_GET_DIGEST, pg_whoami, e, e,
	  spg_t(info.pgid.pgid, bt.shard),
	  pbi.end, hobject_t());
	osd->send_message_osd_cluster(bt.osd, m, get_osdmap()->get_epoch());
	assert(waiting_on_backfill.find(bt) == waiting_on_backfill.end());
	waiting_on_backfill.insert(bt);
        sent_scan = true;
      }
    }

    // Count simultaneous scans as a single op and let those complete
    if (sent_scan) {
      ops++;
      start_recovery_op(hobject_t::get_max()); // XXX: was pbi.end
      break;
    }

    if (backfill_info.empty() && all_peer_done()) {
      dout(10) << " reached end for both local and all peers" << dendl;
      break;
    }

    // Get object within set of peers to operate on and
    // the set of targets for which that object applies.
    hobject_t check = earliest_peer_backfill();

    if (cmp(check, backfill_info.begin, get_sort_bitwise()) < 0) {

      set<pg_shard_t> check_targets;
      for (set<pg_shard_t>::iterator i = backfill_targets.begin();
	   i != backfill_targets.end();
	   ++i) {
        pg_shard_t bt = *i;
        BackfillInterval& pbi = peer_backfill_info[bt];
        if (pbi.begin == check)
          check_targets.insert(bt);
      }
      assert(!check_targets.empty());

      dout(20) << " BACKFILL removing " << check
	       << " from peers " << check_targets << dendl;
      for (set<pg_shard_t>::iterator i = check_targets.begin();
	   i != check_targets.end();
	   ++i) {
        pg_shard_t bt = *i;
        BackfillInterval& pbi = peer_backfill_info[bt];
        assert(pbi.begin == check);

        to_remove.push_back(boost::make_tuple(check, pbi.objects.begin()->second, bt));
        pbi.pop_front();
      }
      last_backfill_started = check;
      // Don't increment ops here because deletions
      // are cheap and not replied to unlike real recovery_ops,
      // and we can't increment ops without requeueing ourself
      // for recovery.
    } else {
      eversion_t& obj_v = backfill_info.objects.begin()->second;

      vector<pg_shard_t> need_ver_targs, missing_targs, keep_ver_targs, skip_targs;
      for (set<pg_shard_t>::iterator i = backfill_targets.begin();
	   i != backfill_targets.end();
	   ++i) {
	pg_shard_t bt = *i;
	BackfillInterval& pbi = peer_backfill_info[bt];
        // Find all check peers that have the wrong version
	if (check == backfill_info.begin && check == pbi.begin) {
	  if (pbi.objects.begin()->second != obj_v) {
	    need_ver_targs.push_back(bt);
	  } else {
	    keep_ver_targs.push_back(bt);
	  }
        } else {
	  pg_info_t& pinfo = peer_info[bt];

          // Only include peers that we've caught up to their backfill line
	  // otherwise, they only appear to be missing this object
	  // because their pbi.begin > backfill_info.begin.
          if (cmp(backfill_info.begin, pinfo.last_backfill,
		  get_sort_bitwise()) > 0)
	    missing_targs.push_back(bt);
	  else
	    skip_targs.push_back(bt);
	}
      }

      if (!keep_ver_targs.empty()) {
        // These peers have version obj_v
	dout(20) << " BACKFILL keeping " << check
		 << " with ver " << obj_v
		 << " on peers " << keep_ver_targs << dendl;
	//assert(!waiting_for_degraded_object.count(check));
      }
      if (!need_ver_targs.empty() || !missing_targs.empty()) {
	ObjectContextRef obc = get_object_context(backfill_info.begin, false);
	assert(obc);
	if (obc->get_recovery_read()) {
	  if (!need_ver_targs.empty()) {
	    dout(20) << " BACKFILL replacing " << check
		   << " with ver " << obj_v
		   << " to peers " << need_ver_targs << dendl;
	  }
	  if (!missing_targs.empty()) {
	    dout(20) << " BACKFILL pushing " << backfill_info.begin
	         << " with ver " << obj_v
	         << " to peers " << missing_targs << dendl;
	  }
	  vector<pg_shard_t> all_push = need_ver_targs;
	  all_push.insert(all_push.end(), missing_targs.begin(), missing_targs.end());

	  to_push.push_back(
	    boost::tuple<hobject_t, eversion_t, ObjectContextRef, vector<pg_shard_t> >
	    (backfill_info.begin, obj_v, obc, all_push));
	  // Count all simultaneous pushes of the same object as a single op
	  ops++;
	} else {
	  *work_started = true;
	  dout(20) << "backfill blocking on " << backfill_info.begin
		   << "; could not get rw_manager lock" << dendl;
	  break;
	}
      }
      dout(20) << "need_ver_targs=" << need_ver_targs
	       << " keep_ver_targs=" << keep_ver_targs << dendl;
      dout(20) << "backfill_targets=" << backfill_targets
	       << " missing_targs=" << missing_targs
	       << " skip_targs=" << skip_targs << dendl;

      last_backfill_started = backfill_info.begin;
      add_to_stat.insert(backfill_info.begin); // XXX: Only one for all pushes?
      backfill_info.pop_front();
      vector<pg_shard_t> check_targets = need_ver_targs;
      check_targets.insert(check_targets.end(), keep_ver_targs.begin(), keep_ver_targs.end());
      for (vector<pg_shard_t>::iterator i = check_targets.begin();
	   i != check_targets.end();
	   ++i) {
        pg_shard_t bt = *i;
        BackfillInterval& pbi = peer_backfill_info[bt];
        pbi.pop_front();
      }
    }
  }
  backfill_pos = MIN_HOBJ(backfill_info.begin, earliest_peer_backfill(),
			  get_sort_bitwise());

  for (set<hobject_t, hobject_t::BitwiseComparator>::iterator i = add_to_stat.begin();
       i != add_to_stat.end();
       ++i) {
    ObjectContextRef obc = get_object_context(*i, false);
    assert(obc);
    pg_stat_t stat;
    add_object_context_to_pg_stat(obc, &stat);
    pending_backfill_updates[*i] = stat;
  }
  for (unsigned i = 0; i < to_remove.size(); ++i) {
    handle.reset_tp_timeout();

    // ordered before any subsequent updates
    send_remove_op(to_remove[i].get<0>(), to_remove[i].get<1>(), to_remove[i].get<2>());

    pending_backfill_updates[to_remove[i].get<0>()]; // add empty stat!
  }

  PGBackend::RecoveryHandle *h = pgbackend->open_recovery_op();
  for (unsigned i = 0; i < to_push.size(); ++i) {
    handle.reset_tp_timeout();
    prep_backfill_object_push(to_push[i].get<0>(), to_push[i].get<1>(),
	    to_push[i].get<2>(), to_push[i].get<3>(), h);
  }
  pgbackend->run_recovery_op(h, cct->_conf->osd_recovery_op_priority);

  dout(5) << "backfill_pos is " << backfill_pos << dendl;
  for (set<hobject_t, hobject_t::Comparator>::iterator i = backfills_in_flight.begin();
       i != backfills_in_flight.end();
       ++i) {
    dout(20) << *i << " is still in flight" << dendl;
  }

  hobject_t next_backfill_to_complete = backfills_in_flight.empty() ?
    backfill_pos : *(backfills_in_flight.begin());
  hobject_t new_last_backfill = earliest_backfill();
  dout(10) << "starting new_last_backfill at " << new_last_backfill << dendl;
  for (map<hobject_t, pg_stat_t, hobject_t::Comparator>::iterator i =
	 pending_backfill_updates.begin();
       i != pending_backfill_updates.end() &&
	 cmp(i->first, next_backfill_to_complete, get_sort_bitwise()) < 0;
       pending_backfill_updates.erase(i++)) {
    dout(20) << " pending_backfill_update " << i->first << dendl;
    assert(cmp(i->first, new_last_backfill, get_sort_bitwise()) > 0);
    for (set<pg_shard_t>::iterator j = backfill_targets.begin();
	 j != backfill_targets.end();
	 ++j) {
      pg_shard_t bt = *j;
      pg_info_t& pinfo = peer_info[bt];
      //Add stats to all peers that were missing object
      if (cmp(i->first, pinfo.last_backfill, get_sort_bitwise()) > 0)
        pinfo.stats.add(i->second);
    }
    new_last_backfill = i->first;
  }
  dout(10) << "possible new_last_backfill at " << new_last_backfill << dendl;

  assert(!pending_backfill_updates.empty() ||
	 new_last_backfill == last_backfill_started);
  if (pending_backfill_updates.empty() &&
      backfill_pos.is_max()) {
    assert(backfills_in_flight.empty());
    new_last_backfill = backfill_pos;
    last_backfill_started = backfill_pos;
  }
  dout(10) << "final new_last_backfill at " << new_last_backfill << dendl;

  // If new_last_backfill == MAX, then we will send OP_BACKFILL_FINISH to
  // all the backfill targets.  Otherwise, we will move last_backfill up on
  // those targets need it and send OP_BACKFILL_PROGRESS to them.
  for (set<pg_shard_t>::iterator i = backfill_targets.begin();
       i != backfill_targets.end();
       ++i) {
    pg_shard_t bt = *i;
    pg_info_t& pinfo = peer_info[bt];

    if (cmp(new_last_backfill, pinfo.last_backfill, get_sort_bitwise()) > 0) {
      pinfo.set_last_backfill(new_last_backfill, get_sort_bitwise());
      epoch_t e = get_osdmap()->get_epoch();
      MOSDPGBackfill *m = NULL;
      if (pinfo.last_backfill.is_max()) {
        m = new MOSDPGBackfill(
	  MOSDPGBackfill::OP_BACKFILL_FINISH,
	  e,
	  e,
	  spg_t(info.pgid.pgid, bt.shard));
        // Use default priority here, must match sub_op priority
        /* pinfo.stats might be wrong if we did log-based recovery on the
         * backfilled portion in addition to continuing backfill.
         */
        pinfo.stats = info.stats;
        start_recovery_op(hobject_t::get_max());
      } else {
        m = new MOSDPGBackfill(
	  MOSDPGBackfill::OP_BACKFILL_PROGRESS,
	  e,
	  e,
	  spg_t(info.pgid.pgid, bt.shard));
        // Use default priority here, must match sub_op priority
      }
      m->last_backfill = pinfo.last_backfill;
      m->stats = pinfo.stats;
      osd->send_message_osd_cluster(bt.osd, m, get_osdmap()->get_epoch());
      dout(10) << " peer " << bt
	       << " num_objects now " << pinfo.stats.stats.sum.num_objects
	       << " / " << info.stats.stats.sum.num_objects << dendl;
    }
  }

  if (ops)
    *work_started = true;
  return ops;
}

void ReplicatedPG::prep_backfill_object_push(
  hobject_t oid, eversion_t v,
  ObjectContextRef obc,
  vector<pg_shard_t> peers,
  PGBackend::RecoveryHandle *h)
{
  dout(10) << "push_backfill_object " << oid << " v " << v << " to peers " << peers << dendl;
  assert(!peers.empty());

  backfills_in_flight.insert(oid);
  for (unsigned int i = 0 ; i < peers.size(); ++i) {
    map<pg_shard_t, pg_missing_t>::iterator bpm = peer_missing.find(peers[i]);
    assert(bpm != peer_missing.end());
    bpm->second.add(oid, eversion_t(), eversion_t());
  }

  assert(!recovering.count(oid));

  start_recovery_op(oid);
  recovering.insert(make_pair(oid, obc));

  // We need to take the read_lock here in order to flush in-progress writes
  obc->ondisk_read_lock();
  pgbackend->recover_object(
    oid,
    v,
    ObjectContextRef(),
    obc,
    h);
  obc->ondisk_read_unlock();
}

void ReplicatedPG::update_range(
  BackfillInterval *bi,
  ThreadPool::TPHandle &handle)
{
  int local_min = cct->_conf->osd_backfill_scan_min;
  int local_max = cct->_conf->osd_backfill_scan_max;

  if (bi->version < info.log_tail) {
    dout(10) << __func__<< ": bi is old, rescanning local backfill_info"
	     << dendl;
    if (last_update_applied >= info.log_tail) {
      bi->version = last_update_applied;
    } else {
      osr->flush();
      bi->version = info.last_update;
    }
    scan_range(local_min, local_max, bi, handle);
  }

  if (bi->version >= info.last_update) {
    dout(10) << __func__<< ": bi is current " << dendl;
    assert(bi->version == info.last_update);
  } else if (bi->version >= info.log_tail) {
    if (pg_log.get_log().empty()) {
      /* Because we don't move log_tail on split, the log might be
       * empty even if log_tail != last_update.  However, the only
       * way to get here with an empty log is if log_tail is actually
       * eversion_t(), because otherwise the entry which changed
       * last_update since the last scan would have to be present.
       */
      assert(bi->version == eversion_t());
      return;
    }
    assert(!pg_log.get_log().empty());
    dout(10) << __func__<< ": bi is old, (" << bi->version
	     << ") can be updated with log" << dendl;
    list<pg_log_entry_t>::const_iterator i =
      pg_log.get_log().log.end();
    --i;
    while (i != pg_log.get_log().log.begin() &&
           i->version > bi->version) {
      --i;
    }
    if (i->version == bi->version)
      ++i;

    assert(i != pg_log.get_log().log.end());
    dout(10) << __func__ << ": updating from version " << i->version
	     << dendl;
    for (; i != pg_log.get_log().log.end(); ++i) {
      const hobject_t &soid = i->soid;
      if (cmp(soid, bi->begin, get_sort_bitwise()) >= 0 &&
	  cmp(soid, bi->end, get_sort_bitwise()) < 0) {
	if (i->is_update()) {
	  dout(10) << __func__ << ": " << i->soid << " updated to version "
		   << i->version << dendl;
	  bi->objects.erase(i->soid);
	  bi->objects.insert(
	    make_pair(
	      i->soid,
	      i->version));
	} else if (i->is_delete()) {
	  dout(10) << __func__ << ": " << i->soid << " removed" << dendl;
	  bi->objects.erase(i->soid);
	}
      }
    }
    bi->version = info.last_update;
  } else {
    assert(0 == "scan_range should have raised bi->version past log_tail");
  }
}

void ReplicatedPG::scan_range(
  int min, int max, BackfillInterval *bi,
  ThreadPool::TPHandle &handle)
{
  assert(is_locked());
  dout(10) << "scan_range from " << bi->begin << dendl;
  bi->clear_objects();

  vector<hobject_t> ls;
  ls.reserve(max);
  int r = pgbackend->objects_list_partial(bi->begin, min, max, &ls, &bi->end);
  assert(r >= 0);
  dout(10) << " got " << ls.size() << " items, next " << bi->end << dendl;
  dout(20) << ls << dendl;

  for (vector<hobject_t>::iterator p = ls.begin(); p != ls.end(); ++p) {
    handle.reset_tp_timeout();
    ObjectContextRef obc;
    if (is_primary())
      obc = object_contexts.lookup(*p);
    if (obc) {
      bi->objects[*p] = obc->obs.oi.version;
      dout(20) << "  " << *p << " " << obc->obs.oi.version << dendl;
    } else {
      bufferlist bl;
      int r = pgbackend->objects_get_attr(*p, OI_ATTR, &bl);

      /* If the object does not exist here, it must have been removed
	 * between the collection_list_partial and here.  This can happen
	 * for the first item in the range, which is usually last_backfill.
	 */
      if (r == -ENOENT)
	continue;

      assert(r >= 0);
      object_info_t oi(bl);
      bi->objects[*p] = oi.version;
      dout(20) << "  " << *p << " " << oi.version << dendl;
    }
  }
}


/** check_local
 * 
 * verifies that stray objects have been deleted
 */
void ReplicatedPG::check_local()
{
  dout(10) << __func__ << dendl;

  assert(info.last_update >= pg_log.get_tail());  // otherwise we need some help!

  if (!cct->_conf->osd_debug_verify_stray_on_activate)
    return;

  // just scan the log.
  set<hobject_t, hobject_t::BitwiseComparator> did;
  for (list<pg_log_entry_t>::const_reverse_iterator p = pg_log.get_log().log.rbegin();
       p != pg_log.get_log().log.rend();
       ++p) {
    if (did.count(p->soid))
      continue;
    did.insert(p->soid);

    if (p->is_delete()) {
      dout(10) << " checking " << p->soid
	       << " at " << p->version << dendl;
      struct stat st;
      int r = osd->store->stat(
	coll,
	ghobject_t(p->soid, ghobject_t::NO_GEN, pg_whoami.shard),
	&st);
      if (r != -ENOENT) {
	derr << __func__ << " " << p->soid << " exists, but should have been "
	     << "deleted" << dendl;
	assert(0 == "erroneously present object");
      }
    } else {
      // ignore old(+missing) objects
    }
  }
}



// ===========================
// hit sets

hobject_t ReplicatedPG::get_hit_set_current_object(utime_t stamp)
{
  ostringstream ss;
  ss << "hit_set_" << info.pgid.pgid << "_current_" << stamp;
  hobject_t hoid(sobject_t(ss.str(), CEPH_NOSNAP), "",
		 info.pgid.ps(), info.pgid.pool(),
		 cct->_conf->osd_hit_set_namespace);
  dout(20) << __func__ << " " << hoid << dendl;
  return hoid;
}

hobject_t ReplicatedPG::get_hit_set_archive_object(utime_t start,
						   utime_t end,
						   bool using_gmt)
{
  ostringstream ss;
  ss << "hit_set_" << info.pgid.pgid << "_archive_";
  if (using_gmt) {
    start.gmtime(ss) << "_";
    end.gmtime(ss);
  } else {
    start.localtime(ss) << "_";
    end.localtime(ss);
  }
  hobject_t hoid(sobject_t(ss.str(), CEPH_NOSNAP), "",
		 info.pgid.ps(), info.pgid.pool(),
		 cct->_conf->osd_hit_set_namespace);
  dout(20) << __func__ << " " << hoid << dendl;
  return hoid;
}

void ReplicatedPG::hit_set_clear()
{
  dout(20) << __func__ << dendl;
  hit_set.reset();
  hit_set_start_stamp = utime_t();
  hit_set_flushing.clear();
}

void ReplicatedPG::hit_set_setup()
{
  if (!is_active() ||
      !is_primary()) {
    hit_set_clear();
    return;
  }

  if (is_active() && is_primary() &&
      (!pool.info.hit_set_count ||
       !pool.info.hit_set_period ||
       pool.info.hit_set_params.get_type() == HitSet::TYPE_NONE)) {
    hit_set_clear();

    // only primary is allowed to remove all the hit set objects
    hit_set_remove_all();
    return;
  }

  // FIXME: discard any previous data for now
  hit_set_create();

  // include any writes we know about from the pg log.  this doesn't
  // capture reads, but it is better than nothing!
  hit_set_apply_log();
}

void ReplicatedPG::hit_set_remove_all()
{
  // If any archives are degraded we skip this
  for (list<pg_hit_set_info_t>::iterator p = info.hit_set.history.begin();
       p != info.hit_set.history.end();
       ++p) {
    hobject_t aoid = get_hit_set_archive_object(p->begin, p->end, p->using_gmt);

    // Once we hit a degraded object just skip
    if (is_degraded_or_backfilling_object(aoid))
      return;
    if (scrubber.write_blocked_by_scrub(aoid, get_sort_bitwise()))
      return;
  }

  if (!info.hit_set.history.empty()) {
    list<pg_hit_set_info_t>::reverse_iterator p = info.hit_set.history.rbegin();
    assert(p != info.hit_set.history.rend());
    hobject_t oid = get_hit_set_archive_object(p->begin, p->end, p->using_gmt);
    assert(!is_degraded_or_backfilling_object(oid));
    ObjectContextRef obc = get_object_context(oid, false);
    assert(obc);

    RepGather *repop = simple_repop_create(obc);
    OpContext *ctx = repop->ctx;
    ctx->at_version = get_next_version();
    ctx->updated_hset_history = info.hit_set;
    utime_t now = ceph_clock_now(cct);
    ctx->mtime = now;
    hit_set_trim(repop, 0);
    apply_ctx_stats(ctx);
    simple_repop_submit(repop);
  }

  info.hit_set = pg_hit_set_history_t();
  if (agent_state) {
    agent_state->discard_hit_sets();
  }
}

void ReplicatedPG::hit_set_create()
{
  utime_t now = ceph_clock_now(NULL);
  // make a copy of the params to modify
  HitSet::Params params(pool.info.hit_set_params);

  dout(20) << __func__ << " " << params << dendl;
  if (pool.info.hit_set_params.get_type() == HitSet::TYPE_BLOOM) {
    BloomHitSet::Params *p =
      static_cast<BloomHitSet::Params*>(params.impl.get());

    // convert false positive rate so it holds up across the full period
    p->set_fpp(p->get_fpp() / pool.info.hit_set_count);
    if (p->get_fpp() <= 0.0)
      p->set_fpp(.01);  // fpp cannot be zero!

    // if we don't have specified size, estimate target size based on the
    // previous bin!
    if (p->target_size == 0 && hit_set) {
      utime_t dur = now - hit_set_start_stamp;
      unsigned unique = hit_set->approx_unique_insert_count();
      dout(20) << __func__ << " previous set had approx " << unique
	       << " unique items over " << dur << " seconds" << dendl;
      p->target_size = (double)unique * (double)pool.info.hit_set_period
		     / (double)dur;
    }
    if (p->target_size < static_cast<uint64_t>(g_conf->osd_hit_set_min_size))
      p->target_size = g_conf->osd_hit_set_min_size;

    if (p->target_size > static_cast<uint64_t>(g_conf->osd_hit_set_max_size))
      p->target_size = g_conf->osd_hit_set_max_size;

    p->seed = now.sec();

    dout(10) << __func__ << " target_size " << p->target_size
	     << " fpp " << p->get_fpp() << dendl;
  }
  hit_set.reset(new HitSet(params));
  hit_set_start_stamp = now;
}

/**
 * apply log entries to set
 *
 * this would only happen after peering, to at least capture writes
 * during an interval that was potentially lost.
 */
bool ReplicatedPG::hit_set_apply_log()
{
  if (!hit_set)
    return false;

  eversion_t to = info.last_update;
  eversion_t from = info.hit_set.current_last_update;
  if (to <= from) {
    dout(20) << __func__ << " no update" << dendl;
    return false;
  }

  dout(20) << __func__ << " " << to << " .. " << info.last_update << dendl;
  list<pg_log_entry_t>::const_reverse_iterator p = pg_log.get_log().log.rbegin();
  while (p != pg_log.get_log().log.rend() && p->version > to)
    ++p;
  while (p != pg_log.get_log().log.rend() && p->version > from) {
    hit_set->insert(p->soid);
    ++p;
  }

  return true;
}

struct C_HitSetFlushing : public Context {
  ReplicatedPGRef pg;
  time_t hit_set_name;
  C_HitSetFlushing(ReplicatedPG *p, time_t n) : pg(p), hit_set_name(n) { }
  void finish(int r) {
    pg->hit_set_flushing.erase(hit_set_name);
  }
};

void ReplicatedPG::hit_set_persist()
{
  dout(10) << __func__  << dendl;
  bufferlist bl;
  unsigned max = pool.info.hit_set_count;

  utime_t now = ceph_clock_now(cct);
  RepGather *repop;
  hobject_t oid;
  time_t flush_time = 0;

  // If any archives are degraded we skip this persist request
  // account for the additional entry being added below
  for (list<pg_hit_set_info_t>::iterator p = info.hit_set.history.begin();
       p != info.hit_set.history.end();
       ++p) {
    hobject_t aoid = get_hit_set_archive_object(p->begin, p->end, p->using_gmt);

    // Once we hit a degraded object just skip further trim
    if (is_degraded_or_backfilling_object(aoid))
      return;
    if (scrubber.write_blocked_by_scrub(aoid, get_sort_bitwise()))
      return;
  }

  // If backfill is in progress and we could possibly overlap with the
  // hit_set_* objects, back off.  Since these all have
  // hobject_t::hash set to pgid.ps(), and those sort first, we can
  // look just at that.  This is necessary because our transactions
  // may include a modify of the new hit_set *and* a delete of the
  // old one, and this may span the backfill boundary.
  for (set<pg_shard_t>::iterator p = backfill_targets.begin();
       p != backfill_targets.end();
       ++p) {
    assert(peer_info.count(*p));
    const pg_info_t& pi = peer_info[*p];
    if (pi.last_backfill == hobject_t() ||
	pi.last_backfill.get_hash() == info.pgid.ps()) {
      dout(10) << __func__ << " backfill target osd." << *p
	       << " last_backfill has not progressed past pgid ps"
	       << dendl;
      return;
    }
  }


  pg_hit_set_info_t new_hset = pg_hit_set_info_t(pool.info.use_gmt_hitset);
  new_hset.begin = hit_set_start_stamp;
  new_hset.end = now;
  oid = get_hit_set_archive_object(
    new_hset.begin,
    new_hset.end,
    new_hset.using_gmt);

  // If the current object is degraded we skip this persist request
  if (scrubber.write_blocked_by_scrub(oid, get_sort_bitwise()))
    return;

  hit_set->seal();
  ::encode(*hit_set, bl);
  dout(20) << __func__ << " archive " << oid << dendl;

  if (agent_state) {
    agent_state->add_hit_set(new_hset.begin, hit_set);
    uint32_t size = agent_state->hit_set_map.size();
    if (size >= pool.info.hit_set_count) {
      size = pool.info.hit_set_count > 0 ? pool.info.hit_set_count - 1: 0;
    }
    hit_set_in_memory_trim(size);
  }

  // hold a ref until it is flushed to disk
  hit_set_flushing[new_hset.begin] = hit_set;
  flush_time = new_hset.begin;

  ObjectContextRef obc = get_object_context(oid, true);
  repop = simple_repop_create(obc);
  if (flush_time != 0)
    repop->on_applied = new C_HitSetFlushing(this, flush_time);
  OpContext *ctx = repop->ctx;
  ctx->at_version = get_next_version();
  ctx->updated_hset_history = info.hit_set;
  pg_hit_set_history_t &updated_hit_set_hist = *(ctx->updated_hset_history);

  updated_hit_set_hist.current_last_update = info.last_update;
  new_hset.version = ctx->at_version;

  updated_hit_set_hist.history.push_back(new_hset);
  hit_set_create();

  // fabricate an object_info_t and SnapSet
  obc->obs.oi.version = ctx->at_version;
  obc->obs.oi.mtime = now;
  obc->obs.oi.size = bl.length();
  obc->obs.exists = true;
  obc->obs.oi.set_data_digest(bl.crc32c(-1));

  ctx->new_obs = obc->obs;

  obc->ssc->snapset.head_exists = true;
  ctx->new_snapset = obc->ssc->snapset;

  ctx->delta_stats.num_objects++;
  ctx->delta_stats.num_objects_hit_set_archive++;
  ctx->delta_stats.num_bytes += bl.length();
  ctx->delta_stats.num_bytes_hit_set_archive += bl.length();

  bufferlist bss;
  ::encode(ctx->new_snapset, bss);
  bufferlist boi(sizeof(ctx->new_obs.oi));
  ::encode(ctx->new_obs.oi, boi);

  ctx->op_t->append(oid, 0, bl.length(), bl, 0);
  map <string, bufferlist> attrs;
  attrs[OI_ATTR].claim(boi);
  attrs[SS_ATTR].claim(bss);
  setattrs_maybe_cache(ctx->obc, ctx, ctx->op_t, attrs);
  ctx->log.push_back(
    pg_log_entry_t(
      pg_log_entry_t::MODIFY,
      oid,
      ctx->at_version,
      eversion_t(),
      0,
      osd_reqid_t(),
      ctx->mtime)
    );
  if (pool.info.require_rollback()) {
    ctx->log.back().mod_desc.create();
  } else {
    ctx->log.back().mod_desc.mark_unrollbackable();
  }

  hit_set_trim(repop, max);

  apply_ctx_stats(ctx);
  simple_repop_submit(repop);
}

void ReplicatedPG::hit_set_trim(RepGather *repop, unsigned max)
{
  assert(repop->ctx->updated_hset_history);
  pg_hit_set_history_t &updated_hit_set_hist =
    *(repop->ctx->updated_hset_history);
  for (unsigned num = updated_hit_set_hist.history.size(); num > max; --num) {
    list<pg_hit_set_info_t>::iterator p = updated_hit_set_hist.history.begin();
    assert(p != updated_hit_set_hist.history.end());
    hobject_t oid = get_hit_set_archive_object(p->begin, p->end, p->using_gmt);

    assert(!is_degraded_or_backfilling_object(oid));

    dout(20) << __func__ << " removing " << oid << dendl;
    ++repop->ctx->at_version.version;
    repop->ctx->log.push_back(
        pg_log_entry_t(pg_log_entry_t::DELETE,
		       oid,
		       repop->ctx->at_version,
		       p->version,
		       0,
		       osd_reqid_t(),
		       repop->ctx->mtime));
    if (pool.info.require_rollback()) {
      if (repop->ctx->log.back().mod_desc.rmobject(
	  repop->ctx->at_version.version)) {
	repop->ctx->op_t->stash(oid, repop->ctx->at_version.version);
      } else {
	repop->ctx->op_t->remove(oid);
      }
    } else {
      repop->ctx->op_t->remove(oid);
      repop->ctx->log.back().mod_desc.mark_unrollbackable();
    }
    updated_hit_set_hist.history.pop_front();

    ObjectContextRef obc = get_object_context(oid, false);
    assert(obc);
    --repop->ctx->delta_stats.num_objects;
    --repop->ctx->delta_stats.num_objects_hit_set_archive;
    repop->ctx->delta_stats.num_bytes -= obc->obs.oi.size;
    repop->ctx->delta_stats.num_bytes_hit_set_archive -= obc->obs.oi.size;
  }
}

void ReplicatedPG::hit_set_in_memory_trim(uint32_t max_in_memory)
{
  while (agent_state->hit_set_map.size() > max_in_memory) {
    agent_state->remove_oldest_hit_set();
  }
}


// =======================================
// cache agent

void ReplicatedPG::agent_setup()
{
  assert(is_locked());
  if (!is_active() ||
      !is_primary() ||
      pool.info.cache_mode == pg_pool_t::CACHEMODE_NONE ||
      pool.info.tier_of < 0 ||
      !get_osdmap()->have_pg_pool(pool.info.tier_of)) {
    agent_clear();
    return;
  }
  if (!agent_state) {
    agent_state.reset(new TierAgentState);

    // choose random starting position
    agent_state->position = hobject_t();
    agent_state->position.pool = info.pgid.pool();
    agent_state->position.set_hash(pool.info.get_random_pg_position(
      info.pgid.pgid,
      rand()));
    agent_state->start = agent_state->position;

    dout(10) << __func__ << " allocated new state, position "
	     << agent_state->position << dendl;
  } else {
    dout(10) << __func__ << " keeping existing state" << dendl;
  }

  if (info.stats.stats_invalid) {
    osd->clog->warn() << "pg " << info.pgid << " has invalid (post-split) stats; must scrub before tier agent can activate";
  }

  agent_choose_mode();
}

void ReplicatedPG::agent_clear()
{
  agent_stop();
  agent_state.reset(NULL);
}

// Return false if no objects operated on since start of object hash space
bool ReplicatedPG::agent_work(int start_max, int agent_flush_quota)
{
  lock();
  if (!agent_state) {
    dout(10) << __func__ << " no agent state, stopping" << dendl;
    unlock();
    return true;
  }

  assert(!deleting);

  if (agent_state->is_idle()) {
    dout(10) << __func__ << " idle, stopping" << dendl;
    unlock();
    return true;
  }

  osd->logger->inc(l_osd_agent_wake);

  dout(10) << __func__
	   << " max " << start_max
	   << ", flush " << agent_state->get_flush_mode_name()
	   << ", evict " << agent_state->get_evict_mode_name()
	   << ", pos " << agent_state->position
	   << dendl;
  assert(is_primary());
  assert(is_active());

  agent_load_hit_sets();

  const pg_pool_t *base_pool = get_osdmap()->get_pg_pool(pool.info.tier_of);
  assert(base_pool);

  int ls_min = 1;
  int ls_max = 10; // FIXME?

  // list some objects.  this conveniently lists clones (oldest to
  // newest) before heads... the same order we want to flush in.
  //
  // NOTE: do not flush the Sequencer.  we will assume that the
  // listing we get back is imprecise.
  vector<hobject_t> ls;
  hobject_t next;
  int r = pgbackend->objects_list_partial(agent_state->position, ls_min, ls_max,
					  &ls, &next);
  assert(r >= 0);
  dout(20) << __func__ << " got " << ls.size() << " objects" << dendl;
  int started = 0;
  for (vector<hobject_t>::iterator p = ls.begin();
       p != ls.end();
       ++p) {
    if (p->nspace == cct->_conf->osd_hit_set_namespace) {
      dout(20) << __func__ << " skip (hit set) " << *p << dendl;
      osd->logger->inc(l_osd_agent_skip);
      continue;
    }
    if (is_degraded_or_backfilling_object(*p)) {
      dout(20) << __func__ << " skip (degraded) " << *p << dendl;
      osd->logger->inc(l_osd_agent_skip);
      continue;
    }
    if (is_missing_object(p->get_head())) {
      dout(20) << __func__ << " skip (missing head) " << *p << dendl;
      osd->logger->inc(l_osd_agent_skip);
      continue;
    }
    ObjectContextRef obc = get_object_context(*p, false, NULL);
    if (!obc) {
      // we didn't flush; we may miss something here.
      dout(20) << __func__ << " skip (no obc) " << *p << dendl;
      osd->logger->inc(l_osd_agent_skip);
      continue;
    }
    if (!obc->obs.exists) {
      dout(20) << __func__ << " skip (dne) " << obc->obs.oi.soid << dendl;
      osd->logger->inc(l_osd_agent_skip);
      continue;
    }
    if (scrubber.write_blocked_by_scrub(obc->obs.oi.soid, get_sort_bitwise())) {
      dout(20) << __func__ << " skip (scrubbing) " << obc->obs.oi << dendl;
      osd->logger->inc(l_osd_agent_skip);
      continue;
    }
    if (obc->is_blocked()) {
      dout(20) << __func__ << " skip (blocked) " << obc->obs.oi << dendl;
      osd->logger->inc(l_osd_agent_skip);
      continue;
    }
    if (obc->is_request_pending()) {
      dout(20) << __func__ << " skip (request pending) " << obc->obs.oi << dendl;
      osd->logger->inc(l_osd_agent_skip);
      continue;
    }

    // be careful flushing omap to an EC pool.
    if (!base_pool->supports_omap() &&
	obc->obs.oi.is_omap()) {
      dout(20) << __func__ << " skip (omap to EC) " << obc->obs.oi << dendl;
      osd->logger->inc(l_osd_agent_skip);
      continue;
    }

    if (agent_state->evict_mode != TierAgentState::EVICT_MODE_IDLE &&
	agent_maybe_evict(obc))
      ++started;
    else if (agent_state->flush_mode != TierAgentState::FLUSH_MODE_IDLE &&
             agent_flush_quota > 0 && agent_maybe_flush(obc)) {
      ++started;
      --agent_flush_quota;
    }
    if (started >= start_max) {
      // If finishing early, set "next" to the next object
      if (++p != ls.end())
	next = *p;
      break;
    }
  }

  if (++agent_state->hist_age > g_conf->osd_agent_hist_halflife) {
    dout(20) << __func__ << " resetting atime and temp histograms" << dendl;
    agent_state->hist_age = 0;
    agent_state->temp_hist.decay();
  }

  // Total objects operated on so far
  int total_started = agent_state->started + started;
  bool need_delay = false;

  dout(20) << __func__ << " start pos " << agent_state->position
    << " next start pos " << next
    << " started " << total_started << dendl;

  // See if we've made a full pass over the object hash space
  // This might check at most ls_max objects a second time to notice that
  // we've checked every objects at least once.
  if (cmp(agent_state->position, agent_state->start, get_sort_bitwise()) < 0 &&
      cmp(next, agent_state->start, get_sort_bitwise()) >= 0) {
    dout(20) << __func__ << " wrap around " << agent_state->start << dendl;
    if (total_started == 0)
      need_delay = true;
    else
      total_started = 0;
    agent_state->start = next;
  }
  agent_state->started = total_started;

  // See if we are starting from beginning
  if (next.is_max())
    agent_state->position = hobject_t();
  else
    agent_state->position = next;

  // Discard old in memory HitSets
  hit_set_in_memory_trim(pool.info.hit_set_count);

  if (need_delay) {
    assert(agent_state->delaying == false);
    agent_delay();
    unlock();
    return false;
  }
  agent_choose_mode();
  unlock();
  return true;
}

void ReplicatedPG::agent_load_hit_sets()
{
  if (agent_state->evict_mode == TierAgentState::EVICT_MODE_IDLE) {
    return;
  }

  if (agent_state->hit_set_map.size() < info.hit_set.history.size()) {
    dout(10) << __func__ << dendl;
    for (list<pg_hit_set_info_t>::iterator p = info.hit_set.history.begin();
	 p != info.hit_set.history.end(); ++p) {
      if (agent_state->hit_set_map.count(p->begin.sec()) == 0) {
	dout(10) << __func__ << " loading " << p->begin << "-"
		 << p->end << dendl;
	if (!pool.info.is_replicated()) {
	  // FIXME: EC not supported here yet
	  derr << __func__ << " on non-replicated pool" << dendl;
	  break;
	}

	// check if it's still in flight
	if (hit_set_flushing.count(p->begin)) {
	  agent_state->add_hit_set(p->begin.sec(), hit_set_flushing[p->begin]);
	  continue;
	}

	hobject_t oid = get_hit_set_archive_object(p->begin, p->end, p->using_gmt);
	if (is_unreadable_object(oid)) {
	  dout(10) << __func__ << " unreadable " << oid << ", waiting" << dendl;
	  break;
	}

	ObjectContextRef obc = get_object_context(oid, false);
	if (!obc) {
	  derr << __func__ << ": could not load hitset " << oid << dendl;
	  break;
	}

	bufferlist bl;
	{
	  obc->ondisk_read_lock();
	  int r = osd->store->read(coll, ghobject_t(oid), 0, 0, bl);
	  assert(r >= 0);
	  obc->ondisk_read_unlock();
	}
	HitSetRef hs(new HitSet);
	bufferlist::iterator pbl = bl.begin();
	::decode(*hs, pbl);
	agent_state->add_hit_set(p->begin.sec(), hs);
      }
    }
  }
}

struct C_AgentFlushStartStop : public Context {
  ReplicatedPGRef pg;
  hobject_t oid;
  C_AgentFlushStartStop(ReplicatedPG *p, hobject_t o) : pg(p), oid(o) {
    pg->osd->agent_start_op(oid);
  }
  void finish(int r) {
    pg->osd->agent_finish_op(oid);
  }
};

bool ReplicatedPG::agent_maybe_flush(ObjectContextRef& obc)
{
  if (!obc->obs.oi.is_dirty()) {
    dout(20) << __func__ << " skip (clean) " << obc->obs.oi << dendl;
    osd->logger->inc(l_osd_agent_skip);
    return false;
  }
  if (obc->obs.oi.is_cache_pinned()) {
    dout(20) << __func__ << " skip (cache_pinned) " << obc->obs.oi << dendl;
    osd->logger->inc(l_osd_agent_skip);
    return false;
  }

  utime_t now = ceph_clock_now(NULL);
  utime_t ob_local_mtime;
  if (obc->obs.oi.local_mtime != utime_t()) {
    ob_local_mtime = obc->obs.oi.local_mtime;
  } else {
    ob_local_mtime = obc->obs.oi.mtime;
  }
  bool evict_mode_full =
    (agent_state->evict_mode == TierAgentState::EVICT_MODE_FULL);
  if (!evict_mode_full &&
      obc->obs.oi.soid.snap == CEPH_NOSNAP &&  // snaps immutable; don't delay
      (ob_local_mtime + utime_t(pool.info.cache_min_flush_age, 0) > now)) {
    dout(20) << __func__ << " skip (too young) " << obc->obs.oi << dendl;
    osd->logger->inc(l_osd_agent_skip);
    return false;
  }

  if (osd->agent_is_active_oid(obc->obs.oi.soid)) {
    dout(20) << __func__ << " skip (flushing) " << obc->obs.oi << dendl;
    osd->logger->inc(l_osd_agent_skip);
    return false;
  }

  dout(10) << __func__ << " flushing " << obc->obs.oi << dendl;

  // FIXME: flush anything dirty, regardless of what distribution of
  // ages we expect.

  Context *on_flush = new C_AgentFlushStartStop(this, obc->obs.oi.soid);
  int result = start_flush(
    OpRequestRef(), obc, false, NULL,
    on_flush);
  if (result != -EINPROGRESS) {
    on_flush->complete(result);
    dout(10) << __func__ << " start_flush() failed " << obc->obs.oi
      << " with " << result << dendl;
    osd->logger->inc(l_osd_agent_skip);
    return false;
  }

  osd->logger->inc(l_osd_agent_flush);
  return true;
}

struct C_AgentEvictStartStop : public Context {
  ReplicatedPGRef pg;
  C_AgentEvictStartStop(ReplicatedPG *p) : pg(p) {
    pg->osd->agent_start_evict_op();
  }
  void finish(int r) {
    pg->osd->agent_finish_evict_op();
  }
};

bool ReplicatedPG::agent_maybe_evict(ObjectContextRef& obc)
{
  const hobject_t& soid = obc->obs.oi.soid;
  if (obc->obs.oi.is_dirty()) {
    dout(20) << __func__ << " skip (dirty) " << obc->obs.oi << dendl;
    return false;
  }
  if (!obc->obs.oi.watchers.empty()) {
    dout(20) << __func__ << " skip (watchers) " << obc->obs.oi << dendl;
    return false;
  }
  if (obc->is_blocked()) {
    dout(20) << __func__ << " skip (blocked) " << obc->obs.oi << dendl;
    return false;
  }
  if (obc->obs.oi.is_cache_pinned()) {
    dout(20) << __func__ << " skip (cache_pinned) " << obc->obs.oi << dendl;
    return false;
  }

  if (soid.snap == CEPH_NOSNAP) {
    int result = _verify_no_head_clones(soid, obc->ssc->snapset);
    if (result < 0) {
      dout(20) << __func__ << " skip (clones) " << obc->obs.oi << dendl;
      return false;
    }
  }

  if (agent_state->evict_mode != TierAgentState::EVICT_MODE_FULL) {
    // is this object old and/or cold enough?
    int temp = 0;
    uint64_t temp_upper = 0, temp_lower = 0;
    if (hit_set)
      agent_estimate_temp(soid, &temp);
    agent_state->temp_hist.add(temp);
    agent_state->temp_hist.get_position_micro(temp, &temp_lower, &temp_upper);

    dout(20) << __func__
	     << " temp " << temp
	     << " pos " << temp_lower << "-" << temp_upper
	     << ", evict_effort " << agent_state->evict_effort
	     << dendl;
    dout(30) << "agent_state:\n";
    Formatter *f = Formatter::create("");
    f->open_object_section("agent_state");
    agent_state->dump(f);
    f->close_section();
    f->flush(*_dout);
    delete f;
    *_dout << dendl;

    if (1000000 - temp_upper >= agent_state->evict_effort)
      return false;
  }

  if (!obc->get_write(OpRequestRef())) {
    dout(20) << __func__ << " skip (cannot get lock) " << obc->obs.oi << dendl;
    return false;
  }

  dout(10) << __func__ << " evicting " << obc->obs.oi << dendl;
  RepGather *repop = simple_repop_create(obc);
  OpContext *ctx = repop->ctx;
  Context *on_evict = new C_AgentEvictStartStop(this);
  ctx->on_finish = on_evict;
  ctx->lock_to_release = OpContext::W_LOCK;
  ctx->at_version = get_next_version();
  assert(ctx->new_obs.exists);
  int r = _delete_oid(ctx, true);
  if (obc->obs.oi.is_omap())
    ctx->delta_stats.num_objects_omap--;
  ctx->delta_stats.num_evict++;
  ctx->delta_stats.num_evict_kb += SHIFT_ROUND_UP(obc->obs.oi.size, 10);
  assert(r == 0);
  finish_ctx(ctx, pg_log_entry_t::DELETE, false);
  simple_repop_submit(repop);
  osd->logger->inc(l_osd_tier_evict);
  osd->logger->inc(l_osd_agent_evict);
  return true;
}

void ReplicatedPG::agent_stop()
{
  dout(20) << __func__ << dendl;
  if (agent_state && !agent_state->is_idle()) {
    agent_state->evict_mode = TierAgentState::EVICT_MODE_IDLE;
    agent_state->flush_mode = TierAgentState::FLUSH_MODE_IDLE;
    osd->agent_disable_pg(this, agent_state->evict_effort);
  }
}

void ReplicatedPG::agent_delay()
{
  dout(20) << __func__ << dendl;
  if (agent_state && !agent_state->is_idle()) {
    assert(agent_state->delaying == false);
    agent_state->delaying = true;
    osd->agent_disable_pg(this, agent_state->evict_effort);
  }
}

void ReplicatedPG::agent_choose_mode_restart()
{
  dout(20) << __func__ << dendl;
  lock();
  if (agent_state && agent_state->delaying) {
    agent_state->delaying = false;
    agent_choose_mode(true);
  }
  unlock();
}

bool ReplicatedPG::agent_choose_mode(bool restart, OpRequestRef op)
{
  bool requeued = false;
  // Let delay play out
  if (agent_state->delaying) {
    dout(20) << __func__ << this << " delaying, ignored" << dendl;
    return requeued;
  }

  TierAgentState::flush_mode_t flush_mode = TierAgentState::FLUSH_MODE_IDLE;
  TierAgentState::evict_mode_t evict_mode = TierAgentState::EVICT_MODE_IDLE;
  unsigned evict_effort = 0;

  if (info.stats.stats_invalid) {
    // idle; stats can't be trusted until we scrub.
    dout(20) << __func__ << " stats invalid (post-split), idle" << dendl;
    goto skip_calc;
  }

  {
  uint64_t divisor = pool.info.get_pg_num_divisor(info.pgid.pgid);
  assert(divisor > 0);

  // adjust (effective) user objects down based on the number
  // of HitSet objects, which should not count toward our total since
  // they cannot be flushed.
  uint64_t unflushable = info.stats.stats.sum.num_objects_hit_set_archive;

  // also exclude omap objects if ec backing pool
  const pg_pool_t *base_pool = get_osdmap()->get_pg_pool(pool.info.tier_of);
  assert(base_pool);
  if (!base_pool->supports_omap())
    unflushable += info.stats.stats.sum.num_objects_omap;

  uint64_t num_user_objects = info.stats.stats.sum.num_objects;
  if (num_user_objects > unflushable)
    num_user_objects -= unflushable;
  else
    num_user_objects = 0;

  uint64_t num_user_bytes = info.stats.stats.sum.num_bytes;
  uint64_t unflushable_bytes = info.stats.stats.sum.num_bytes_hit_set_archive;
  num_user_bytes -= unflushable_bytes;

  // also reduce the num_dirty by num_objects_omap
  int64_t num_dirty = info.stats.stats.sum.num_objects_dirty;
  if (!base_pool->supports_omap()) {
    if (num_dirty > info.stats.stats.sum.num_objects_omap)
      num_dirty -= info.stats.stats.sum.num_objects_omap;
    else
      num_dirty = 0;
  }

  dout(10) << __func__
	   << " flush_mode: "
	   << TierAgentState::get_flush_mode_name(agent_state->flush_mode)
	   << " evict_mode: "
	   << TierAgentState::get_evict_mode_name(agent_state->evict_mode)
	   << " num_objects: " << info.stats.stats.sum.num_objects
	   << " num_bytes: " << info.stats.stats.sum.num_bytes
	   << " num_objects_dirty: " << info.stats.stats.sum.num_objects_dirty
	   << " num_objects_omap: " << info.stats.stats.sum.num_objects_omap
	   << " num_dirty: " << num_dirty
	   << " num_user_objects: " << num_user_objects
	   << " num_user_bytes: " << num_user_bytes
	   << " pool.info.target_max_bytes: " << pool.info.target_max_bytes
	   << " pool.info.target_max_objects: " << pool.info.target_max_objects
	   << dendl;

  // get dirty, full ratios
  uint64_t dirty_micro = 0;
  uint64_t full_micro = 0;
  if (pool.info.target_max_bytes && num_user_objects > 0) {
    uint64_t avg_size = num_user_bytes / num_user_objects;
    dirty_micro =
      num_dirty * avg_size * 1000000 /
      MAX(pool.info.target_max_bytes / divisor, 1);
    full_micro =
      num_user_objects * avg_size * 1000000 /
      MAX(pool.info.target_max_bytes / divisor, 1);
  }
  if (pool.info.target_max_objects > 0) {
    uint64_t dirty_objects_micro =
      num_dirty * 1000000 /
      MAX(pool.info.target_max_objects / divisor, 1);
    if (dirty_objects_micro > dirty_micro)
      dirty_micro = dirty_objects_micro;
    uint64_t full_objects_micro =
      num_user_objects * 1000000 /
      MAX(pool.info.target_max_objects / divisor, 1);
    if (full_objects_micro > full_micro)
      full_micro = full_objects_micro;
  }
  dout(20) << __func__ << " dirty " << ((float)dirty_micro / 1000000.0)
	   << " full " << ((float)full_micro / 1000000.0)
	   << dendl;

  // flush mode
  uint64_t flush_target = pool.info.cache_target_dirty_ratio_micro;
  uint64_t flush_high_target = pool.info.cache_target_dirty_high_ratio_micro;
  uint64_t flush_slop = (float)flush_target * g_conf->osd_agent_slop;
  if (restart || agent_state->flush_mode == TierAgentState::FLUSH_MODE_IDLE) {
    flush_target += flush_slop;
    flush_high_target += flush_slop;
  } else {
    flush_target -= MIN(flush_target, flush_slop);
    flush_high_target -= MIN(flush_high_target, flush_slop);
  }

  if (dirty_micro > flush_high_target) {
    flush_mode = TierAgentState::FLUSH_MODE_HIGH;
  } else if (dirty_micro > flush_target) {
    flush_mode = TierAgentState::FLUSH_MODE_LOW;
  }

  // evict mode
  uint64_t evict_target = pool.info.cache_target_full_ratio_micro;
  uint64_t evict_slop = (float)evict_target * g_conf->osd_agent_slop;
  if (restart || agent_state->evict_mode == TierAgentState::EVICT_MODE_IDLE)
    evict_target += evict_slop;
  else
    evict_target -= MIN(evict_target, evict_slop);

  if (full_micro > 1000000) {
    // evict anything clean
    evict_mode = TierAgentState::EVICT_MODE_FULL;
    evict_effort = 1000000;
  } else if (full_micro > evict_target) {
    // set effort in [0..1] range based on where we are between
    evict_mode = TierAgentState::EVICT_MODE_SOME;
    uint64_t over = full_micro - evict_target;
    uint64_t span  = 1000000 - evict_target;
    evict_effort = MAX(over * 1000000 / span,
		       (unsigned)(1000000.0 * g_conf->osd_agent_min_evict_effort));

    // quantize effort to avoid too much reordering in the agent_queue.
    uint64_t inc = g_conf->osd_agent_quantize_effort * 1000000;
    assert(inc > 0);
    uint64_t was = evict_effort;
    evict_effort -= evict_effort % inc;
    if (evict_effort < inc)
      evict_effort = inc;
    assert(evict_effort >= inc && evict_effort <= 1000000);
    dout(30) << __func__ << " evict_effort " << was << " quantized by " << inc << " to " << evict_effort << dendl;
  }
  }

  skip_calc:
  bool old_idle = agent_state->is_idle();
  if (flush_mode != agent_state->flush_mode) {
    dout(5) << __func__ << " flush_mode "
	    << TierAgentState::get_flush_mode_name(agent_state->flush_mode)
	    << " -> "
	    << TierAgentState::get_flush_mode_name(flush_mode)
	    << dendl;
    if (flush_mode == TierAgentState::FLUSH_MODE_HIGH) {
      osd->agent_inc_high_count();
      info.stats.stats.sum.num_flush_mode_high = 1;
    } else if (flush_mode == TierAgentState::FLUSH_MODE_LOW) {
      info.stats.stats.sum.num_flush_mode_low = 1;
    }
    if (agent_state->flush_mode == TierAgentState::FLUSH_MODE_HIGH) {
      osd->agent_dec_high_count();
      info.stats.stats.sum.num_flush_mode_high = 0;
    } else if (agent_state->flush_mode == TierAgentState::FLUSH_MODE_LOW) {
      info.stats.stats.sum.num_flush_mode_low = 0;
    }
    agent_state->flush_mode = flush_mode;
  }
  if (evict_mode != agent_state->evict_mode) {
    dout(5) << __func__ << " evict_mode "
	    << TierAgentState::get_evict_mode_name(agent_state->evict_mode)
	    << " -> "
	    << TierAgentState::get_evict_mode_name(evict_mode)
	    << dendl;
    if (agent_state->evict_mode == TierAgentState::EVICT_MODE_FULL &&
	is_active()) {
      if (op)
	requeue_op(op);
      requeue_ops(waiting_for_active);
      requeue_ops(waiting_for_cache_not_full);
      objects_blocked_on_cache_full.clear();
      requeued = true;
    }
    if (evict_mode == TierAgentState::EVICT_MODE_SOME) {
      info.stats.stats.sum.num_evict_mode_some = 1;
    } else if (evict_mode == TierAgentState::EVICT_MODE_FULL) {
      info.stats.stats.sum.num_evict_mode_full = 1;
    }
    if (agent_state->evict_mode == TierAgentState::EVICT_MODE_SOME) {
      info.stats.stats.sum.num_evict_mode_some = 0;
    } else if (agent_state->evict_mode == TierAgentState::EVICT_MODE_FULL) {
      info.stats.stats.sum.num_evict_mode_full = 0;
    }
    agent_state->evict_mode = evict_mode;
  }
  uint64_t old_effort = agent_state->evict_effort;
  if (evict_effort != agent_state->evict_effort) {
    dout(5) << __func__ << " evict_effort "
	    << ((float)agent_state->evict_effort / 1000000.0)
	    << " -> "
	    << ((float)evict_effort / 1000000.0)
	    << dendl;
    agent_state->evict_effort = evict_effort;
  }

  // NOTE: we are using evict_effort as a proxy for *all* agent effort
  // (including flush).  This is probably fine (they should be
  // correlated) but it is not precisely correct.
  if (agent_state->is_idle()) {
    if (!restart && !old_idle) {
      osd->agent_disable_pg(this, old_effort);
    }
  } else {
    if (restart || old_idle) {
      osd->agent_enable_pg(this, agent_state->evict_effort);
    } else if (old_effort != agent_state->evict_effort) {
      osd->agent_adjust_pg(this, old_effort, agent_state->evict_effort);
    }
  }
  return requeued;
}

void ReplicatedPG::agent_estimate_temp(const hobject_t& oid, int *temp)
{
  assert(hit_set);
  assert(temp);
  *temp = 0;
  if (hit_set->contains(oid))
    *temp = 1000000;
  unsigned i = 0;
  int last_n = pool.info.hit_set_search_last_n;
  for (map<time_t,HitSetRef>::reverse_iterator p =
       agent_state->hit_set_map.rbegin(); last_n > 0 &&
       p != agent_state->hit_set_map.rend(); ++p, ++i) {
    if (p->second->contains(oid)) {
      *temp += pool.info.get_grade(i);
      --last_n;
    }
  }
}


// ==========================================================================================
// SCRUB


bool ReplicatedPG::_range_available_for_scrub(
  const hobject_t &begin, const hobject_t &end)
{
  pair<hobject_t, ObjectContextRef> next;
  next.second = object_contexts.lookup(begin);
  next.first = begin;
  bool more = true;
  while (more && cmp(next.first, end, get_sort_bitwise()) < 0) {
    if (next.second && next.second->is_blocked()) {
      next.second->requeue_scrub_on_unblock = true;
      dout(10) << __func__ << ": scrub delayed, "
	       << next.first << " is blocked"
	       << dendl;
      return false;
    }
    more = object_contexts.get_next(next.first, &next);
  }
  return true;
}

struct C_ScrubDigestUpdated : public Context {
  ReplicatedPGRef pg;
  C_ScrubDigestUpdated(ReplicatedPG *pg) : pg(pg) {}
  void finish(int r) {
    pg->_scrub_digest_updated();
  }
};

void ReplicatedPG::_scrub_digest_updated()
{
  dout(20) << __func__ << dendl;
  if (--scrubber.num_digest_updates_pending == 0) {
    requeue_scrub();
  }
}

static bool doing_clones(const boost::optional<SnapSet> &snapset,
			 const vector<snapid_t>::reverse_iterator &curclone) {
    return snapset && curclone != snapset.get().clones.rend();
}

void ReplicatedPG::log_missing(unsigned missing,
			const boost::optional<hobject_t> &head,
			LogChannelRef clog,
			const spg_t &pgid,
			const char *func,
			const char *mode,
			bool allow_incomplete_clones)
{
  assert(head);
  if (allow_incomplete_clones) {
    dout(20) << func << " " << mode << " " << pgid << " " << head.get()
               << " skipped " << missing << " clone(s) in cache tier" << dendl;
  } else {
    clog->info() << mode << " " << pgid << " " << head.get()
		       << " " << missing << " missing clone(s)";
  }
}

unsigned ReplicatedPG::process_clones_to(const boost::optional<hobject_t> &head,
  const boost::optional<SnapSet> &snapset,
  LogChannelRef clog,
  const spg_t &pgid,
  const char *mode,
  bool allow_incomplete_clones,
  boost::optional<snapid_t> target,
  vector<snapid_t>::reverse_iterator *curclone)
{
  assert(head);
  assert(snapset);
  unsigned missing = 0;

  // NOTE: clones are in descending order, thus **curclone > target test here
  hobject_t next_clone(head.get());
  while(doing_clones(snapset, *curclone) && (!target || **curclone > *target)) {
    ++missing;
    // it is okay to be missing one or more clones in a cache tier.
    // skip higher-numbered clones in the list.
    if (!allow_incomplete_clones) {
      next_clone.snap = **curclone;
      clog->error() << mode << " " << pgid << " " << head.get()
			 << " expected clone " << next_clone;
      ++scrubber.shallow_errors;
    }
    // Clones are descending
    ++(*curclone);
  }
  return missing;
}

/*
 * Validate consistency of the object info and snap sets.
 *
 * We are sort of comparing 2 lists. The main loop is on objmap.objects. But
 * the comparison of the objects is against multiple snapset.clones. There are
 * multiple clone lists and in between lists we expect head or snapdir.
 *
 * Example
 *
 * objects              expected
 * =======              =======
 * obj1 snap 1          head/snapdir, unexpected obj1 snap 1
 * obj2 head            head/snapdir, head ok
 *              [SnapSet clones 6 4 2 1]
 * obj2 snap 7          obj2 snap 6, unexpected obj2 snap 7
 * obj2 snap 6          obj2 snap 6, match
 * obj2 snap 4          obj2 snap 4, match
 * obj3 head            obj2 snap 2 (expected), obj2 snap 1 (expected), head ok
 *              [Snapset clones 3 1]
 * obj3 snap 3          obj3 snap 3 match
 * obj3 snap 1          obj3 snap 1 match
 * obj4 snapdir         head/snapdir, snapdir ok
 *              [Snapset clones 4]
 * EOL                  obj4 snap 4, (expected)
 */
void ReplicatedPG::_scrub(
  ScrubMap &scrubmap,
  const map<hobject_t, pair<uint32_t, uint32_t>, hobject_t::BitwiseComparator> &missing_digest)
{
  dout(10) << "_scrub" << dendl;

  coll_t c(info.pgid);
  bool repair = state_test(PG_STATE_REPAIR);
  bool deep_scrub = state_test(PG_STATE_DEEP_SCRUB);
  const char *mode = (repair ? "repair": (deep_scrub ? "deep-scrub" : "scrub"));
  boost::optional<snapid_t> all_clones;   // Unspecified snapid_t or boost::none

  // traverse in reverse order.
  boost::optional<hobject_t> head;
  boost::optional<SnapSet> snapset; // If initialized so will head (above)
  vector<snapid_t>::reverse_iterator curclone; // Defined only if snapset initialized
  unsigned missing = 0;

  bufferlist last_data;

  for (map<hobject_t,ScrubMap::object, hobject_t::BitwiseComparator>::reverse_iterator
       p = scrubmap.objects.rbegin(); p != scrubmap.objects.rend(); ++p) {
    const hobject_t& soid = p->first;
    object_stat_sum_t stat;
    boost::optional<object_info_t> oi;

    if (!soid.is_snapdir())
      stat.num_objects++;

    if (soid.nspace == cct->_conf->osd_hit_set_namespace)
      stat.num_objects_hit_set_archive++;

    if (soid.is_snap()) {
      // it's a clone
      stat.num_object_clones++;
    }

    // basic checks.
    if (p->second.attrs.count(OI_ATTR) == 0) {
      oi = boost::none;
      osd->clog->error() << mode << " " << info.pgid << " " << soid
			<< " no '" << OI_ATTR << "' attr";
      ++scrubber.shallow_errors;
    } else {
      bufferlist bv;
      bv.push_back(p->second.attrs[OI_ATTR]);
      try {
	oi = object_info_t(); // Initialize optional<> before decode into it
	oi.get().decode(bv);
      } catch (buffer::error& e) {
	oi = boost::none;
	osd->clog->error() << mode << " " << info.pgid << " " << soid
		<< " can't decode '" << OI_ATTR << "' attr " << e.what();
	++scrubber.shallow_errors;
      }
    }

    if (oi) {
      if (pgbackend->be_get_ondisk_size(oi->size) != p->second.size) {
	osd->clog->error() << mode << " " << info.pgid << " " << soid
			   << " on disk size (" << p->second.size
			   << ") does not match object info size ("
			   << oi->size << ") adjusted for ondisk to ("
			   << pgbackend->be_get_ondisk_size(oi->size)
			   << ")";
	++scrubber.shallow_errors;
      }

      dout(20) << mode << "  " << soid << " " << oi.get() << dendl;

      // A clone num_bytes will be added later when we have snapset
      if (!soid.is_snap()) {
	stat.num_bytes += oi->size;
      }
      if (soid.nspace == cct->_conf->osd_hit_set_namespace)
	stat.num_bytes_hit_set_archive += oi->size;

      if (!soid.is_snapdir()) {
	if (oi->is_dirty())
	  ++stat.num_objects_dirty;
	if (oi->is_whiteout())
	  ++stat.num_whiteouts;
	if (oi->is_omap())
	  ++stat.num_objects_omap;
	if (oi->is_cache_pinned())
	  ++stat.num_objects_pinned;
      }
    }

    // Check for any problems while processing clones
    if (doing_clones(snapset, curclone)) {
      boost::optional<snapid_t> target;
      // Expecting an object with snap for current head
      if (soid.has_snapset() || soid.get_head() != head->get_head()) {

	dout(10) << __func__ << " " << mode << " " << info.pgid << " new object "
		 << soid << " while processing " << head.get() << dendl;

        target = all_clones;
      } else {
        assert(soid.is_snap());
        target = soid.snap;
      }

      // Log any clones we were expecting to be there up to target
      // This will set missing, but will be a no-op if snap.soid == *curclone.
      missing += process_clones_to(head, snapset, osd->clog, info.pgid, mode,
		        pool.info.allow_incomplete_clones(), target, &curclone);
    }
    bool expected;
    // Check doing_clones() again in case we ran process_clones_to()
    if (doing_clones(snapset, curclone)) {
      // A head/snapdir would have processed all clones above
      // or all greater than *curclone.
      assert(soid.is_snap() && *curclone <= soid.snap);

      // After processing above clone snap should match the expected curclone
      expected = (*curclone == soid.snap);
    } else {
      // If we aren't doing clones any longer, then expecting head/snapdir
      expected = soid.has_snapset();
    }
    if (!expected) {
      // If we couldn't read the head's snapset, then just ignore clones and
      // don't count as an error.
      if (head && !snapset) {
	osd->clog->info() << mode << " " << info.pgid << " " << soid
			  << " clone ignored due to missing snapset";
	continue;
      }
      osd->clog->error() << mode << " " << info.pgid << " " << soid
			   << " is an unexpected clone";
      ++scrubber.shallow_errors;
      continue;
    }

    // new snapset?
    if (soid.has_snapset()) {

      if (missing) {
	log_missing(missing, head, osd->clog, info.pgid, __func__, mode,
		    pool.info.allow_incomplete_clones());
      }

      // Set this as a new head object
      head = soid;
      missing = 0;

      dout(20) << __func__ << " " << mode << " new head " << head << dendl;

      if (p->second.attrs.count(SS_ATTR) == 0) {
	osd->clog->error() << mode << " " << info.pgid << " " << soid
			  << " no '" << SS_ATTR << "' attr";
        ++scrubber.shallow_errors;
	snapset = boost::none;
      } else {
	bufferlist bl;
	bl.push_back(p->second.attrs[SS_ATTR]);
	bufferlist::iterator blp = bl.begin();
        try {
	   snapset = SnapSet(); // Initialize optional<> before decoding into it
	  ::decode(snapset.get(), blp);
        } catch (buffer::error& e) {
	  snapset = boost::none;
          osd->clog->error() << mode << " " << info.pgid << " " << soid
		<< " can't decode '" << SS_ATTR << "' attr " << e.what();
	  ++scrubber.shallow_errors;
        }
      }

      if (snapset) {
	// what will be next?
	curclone = snapset->clones.rbegin();

	if (!snapset->clones.empty()) {
	  dout(20) << "  snapset " << snapset.get() << dendl;
	  if (snapset->seq == 0) {
	    osd->clog->error() << mode << " " << info.pgid << " " << soid
			       << " snaps.seq not set";
	    ++scrubber.shallow_errors;
          }
	}

	if (soid.is_head() && !snapset->head_exists) {
	  osd->clog->error() << mode << " " << info.pgid << " " << soid
			  << " snapset.head_exists=false, but head exists";
	  ++scrubber.shallow_errors;
	}
	if (soid.is_snapdir() && snapset->head_exists) {
	  osd->clog->error() << mode << " " << info.pgid << " " << soid
			  << " snapset.head_exists=true, but snapdir exists";
	  ++scrubber.shallow_errors;
	}
      }
    } else {
      assert(soid.is_snap());
      assert(head);
      assert(snapset);
      assert(soid.snap == *curclone);

      dout(20) << __func__ << " " << mode << " matched clone " << soid << dendl;

      if (snapset->clone_size.count(soid.snap) == 0) {
	osd->clog->error() << mode << " " << info.pgid << " " << soid
			   << " is missing in clone_size";
	++scrubber.shallow_errors;
      } else {
        if (oi && oi->size != snapset->clone_size[soid.snap]) {
	  osd->clog->error() << mode << " " << info.pgid << " " << soid
			     << " size " << oi->size << " != clone_size "
			     << snapset->clone_size[*curclone];
	  ++scrubber.shallow_errors;
        }

        if (snapset->clone_overlap.count(soid.snap) == 0) {
	  osd->clog->error() << mode << " " << info.pgid << " " << soid
			     << " is missing in clone_overlap";
	  ++scrubber.shallow_errors;
        } else {
	  // This checking is based on get_clone_bytes().  The first 2 asserts
	  // can't happen because we know we have a clone_size and
	  // a clone_overlap.  Now we check that the interval_set won't
	  // cause the last assert.
	  uint64_t size = snapset->clone_size.find(soid.snap)->second;
	  const interval_set<uint64_t> &overlap =
	        snapset->clone_overlap.find(soid.snap)->second;
	  bool bad_interval_set = false;
	  for (interval_set<uint64_t>::const_iterator i = overlap.begin();
	       i != overlap.end(); ++i) {
	    if (size < i.get_len()) {
	      bad_interval_set = true;
	      break;
	    }
	    size -= i.get_len();
	  }

	  if (bad_interval_set) {
	    osd->clog->error() << mode << " " << info.pgid << " " << soid
			       << " bad interval_set in clone_overlap";
	    ++scrubber.shallow_errors;
	  } else {
            stat.num_bytes += snapset->get_clone_bytes(soid.snap);
	  }
        }
      }

      // what's next?
      ++curclone;
    }

    scrub_cstat.add(stat);
  }

  if (doing_clones(snapset, curclone)) {
    dout(10) << __func__ << " " << mode << " " << info.pgid
	     << " No more objects while processing " << head.get() << dendl;

    missing += process_clones_to(head, snapset, osd->clog, info.pgid, mode,
		      pool.info.allow_incomplete_clones(), all_clones, &curclone);

  }
  // There could be missing found by the test above or even
  // before dropping out of the loop for the last head.
  if (missing) {
    log_missing(missing, head, osd->clog, info.pgid, __func__,
		mode, pool.info.allow_incomplete_clones());
  }

  for (map<hobject_t,pair<uint32_t,uint32_t>, hobject_t::BitwiseComparator>::const_iterator p =
	 missing_digest.begin();
       p != missing_digest.end();
       ++p) {
    if (p->first.is_snapdir())
      continue;
    dout(10) << __func__ << " recording digests for " << p->first << dendl;
    ObjectContextRef obc = get_object_context(p->first, false);
    assert(obc);
    RepGather *repop = simple_repop_create(obc);
    OpContext *ctx = repop->ctx;
    ctx->at_version = get_next_version();
    ctx->mtime = utime_t();      // do not update mtime
    ctx->new_obs.oi.set_data_digest(p->second.first);
    ctx->new_obs.oi.set_omap_digest(p->second.second);
    finish_ctx(ctx, pg_log_entry_t::MODIFY, true, true);
    ctx->on_finish = new C_ScrubDigestUpdated(this);
    simple_repop_submit(repop);
    ++scrubber.num_digest_updates_pending;
  }

  dout(10) << "_scrub (" << mode << ") finish" << dendl;
}

void ReplicatedPG::_scrub_clear_state()
{
  scrub_cstat = object_stat_collection_t();
}

void ReplicatedPG::_scrub_finish()
{
  bool repair = state_test(PG_STATE_REPAIR);
  bool deep_scrub = state_test(PG_STATE_DEEP_SCRUB);
  const char *mode = (repair ? "repair": (deep_scrub ? "deep-scrub" : "scrub"));

  if (info.stats.stats_invalid) {
    info.stats.stats = scrub_cstat;
    info.stats.stats_invalid = false;

    if (agent_state)
      agent_choose_mode();
  }

  dout(10) << mode << " got "
	   << scrub_cstat.sum.num_objects << "/" << info.stats.stats.sum.num_objects << " objects, "
	   << scrub_cstat.sum.num_object_clones << "/" << info.stats.stats.sum.num_object_clones << " clones, "
	   << scrub_cstat.sum.num_objects_dirty << "/" << info.stats.stats.sum.num_objects_dirty << " dirty, "
	   << scrub_cstat.sum.num_objects_omap << "/" << info.stats.stats.sum.num_objects_omap << " omap, "
	   << scrub_cstat.sum.num_objects_pinned << "/" << info.stats.stats.sum.num_objects_pinned << " pinned, "
	   << scrub_cstat.sum.num_objects_hit_set_archive << "/" << info.stats.stats.sum.num_objects_hit_set_archive << " hit_set_archive, "
	   << scrub_cstat.sum.num_bytes << "/" << info.stats.stats.sum.num_bytes << " bytes, "
	   << scrub_cstat.sum.num_bytes_hit_set_archive << "/" << info.stats.stats.sum.num_bytes_hit_set_archive << " hit_set_archive bytes."
	   << dendl;

  if (scrub_cstat.sum.num_objects != info.stats.stats.sum.num_objects ||
      scrub_cstat.sum.num_object_clones != info.stats.stats.sum.num_object_clones ||
      (scrub_cstat.sum.num_objects_dirty != info.stats.stats.sum.num_objects_dirty &&
       !info.stats.dirty_stats_invalid) ||
      (scrub_cstat.sum.num_objects_omap != info.stats.stats.sum.num_objects_omap &&
       !info.stats.omap_stats_invalid) ||
      (scrub_cstat.sum.num_objects_pinned != info.stats.stats.sum.num_objects_pinned &&
       !info.stats.pin_stats_invalid) ||
      (scrub_cstat.sum.num_objects_hit_set_archive != info.stats.stats.sum.num_objects_hit_set_archive &&
       !info.stats.hitset_stats_invalid) ||
      (scrub_cstat.sum.num_bytes_hit_set_archive != info.stats.stats.sum.num_bytes_hit_set_archive &&
       !info.stats.hitset_bytes_stats_invalid) ||
      scrub_cstat.sum.num_whiteouts != info.stats.stats.sum.num_whiteouts ||
      scrub_cstat.sum.num_bytes != info.stats.stats.sum.num_bytes) {
    osd->clog->error() << info.pgid << " " << mode
		      << " stat mismatch, got "
		      << scrub_cstat.sum.num_objects << "/" << info.stats.stats.sum.num_objects << " objects, "
		      << scrub_cstat.sum.num_object_clones << "/" << info.stats.stats.sum.num_object_clones << " clones, "
		      << scrub_cstat.sum.num_objects_dirty << "/" << info.stats.stats.sum.num_objects_dirty << " dirty, "
		      << scrub_cstat.sum.num_objects_omap << "/" << info.stats.stats.sum.num_objects_omap << " omap, "
		      << scrub_cstat.sum.num_objects_pinned << "/" << info.stats.stats.sum.num_objects_pinned << " pinned, "
		      << scrub_cstat.sum.num_objects_hit_set_archive << "/" << info.stats.stats.sum.num_objects_hit_set_archive << " hit_set_archive, "
		      << scrub_cstat.sum.num_whiteouts << "/" << info.stats.stats.sum.num_whiteouts << " whiteouts, "
		      << scrub_cstat.sum.num_bytes << "/" << info.stats.stats.sum.num_bytes << " bytes, "
		      << scrub_cstat.sum.num_bytes_hit_set_archive << "/" << info.stats.stats.sum.num_bytes_hit_set_archive << " hit_set_archive bytes.\n";
    ++scrubber.shallow_errors;

    if (repair) {
      ++scrubber.fixed;
      info.stats.stats = scrub_cstat;
      info.stats.dirty_stats_invalid = false;
      info.stats.omap_stats_invalid = false;
      info.stats.hitset_stats_invalid = false;
      info.stats.hitset_bytes_stats_invalid = false;
      publish_stats_to_osd();
      share_pg_info();
    }
  }
}

/*---SnapTrimmer Logging---*/
#undef dout_prefix
#define dout_prefix *_dout << pg->gen_prefix() 

ReplicatedPG::SnapTrimmer::~SnapTrimmer()
{
  while (!repops.empty()) {
    (*repops.begin())->put();
    repops.erase(repops.begin());
  }
}

void ReplicatedPG::SnapTrimmer::log_enter(const char *state_name)
{
  dout(20) << "enter " << state_name << dendl;
}

void ReplicatedPG::SnapTrimmer::log_exit(const char *state_name, utime_t enter_time)
{
  dout(20) << "exit " << state_name << dendl;
}

/*---SnapTrimmer states---*/
#undef dout_prefix
#define dout_prefix (*_dout << context< SnapTrimmer >().pg->gen_prefix() \
		     << "SnapTrimmer state<" << get_state_name() << ">: ")

/* NotTrimming */
ReplicatedPG::NotTrimming::NotTrimming(my_context ctx)
  : my_base(ctx), 
    NamedState(context< SnapTrimmer >().pg->cct, "NotTrimming")
{
  context< SnapTrimmer >().log_enter(state_name);
}

void ReplicatedPG::NotTrimming::exit()
{
  context< SnapTrimmer >().log_exit(state_name, enter_time);
}

boost::statechart::result ReplicatedPG::NotTrimming::react(const SnapTrim&)
{
  ReplicatedPG *pg = context< SnapTrimmer >().pg;
  dout(10) << "NotTrimming react" << dendl;

  if (!pg->is_primary() || !pg->is_active() || !pg->is_clean()) {
    dout(10) << "NotTrimming not primary, active, clean" << dendl;
    return discard_event();
  } else if (pg->scrubber.active) {
    dout(10) << "NotTrimming finalizing scrub" << dendl;
    pg->queue_snap_trim();
    return discard_event();
  }

  // Primary trimming
  if (pg->snap_trimq.empty()) {
    return discard_event();
  } else {
    context<SnapTrimmer>().snap_to_trim = pg->snap_trimq.range_start();
    dout(10) << "NotTrimming: trimming "
	     << pg->snap_trimq.range_start()
	     << dendl;
    post_event(SnapTrim());
    return transit<TrimmingObjects>();
  }
}

/* TrimmingObjects */
ReplicatedPG::TrimmingObjects::TrimmingObjects(my_context ctx)
  : my_base(ctx),
    NamedState(context< SnapTrimmer >().pg->cct, "Trimming/TrimmingObjects")
{
  context< SnapTrimmer >().log_enter(state_name);
}

void ReplicatedPG::TrimmingObjects::exit()
{
  context< SnapTrimmer >().log_exit(state_name, enter_time);
  // Clean up repops in case of reset
  set<RepGather *> &repops = context<SnapTrimmer>().repops;
  for (set<RepGather *>::iterator i = repops.begin();
       i != repops.end();
       repops.erase(i++)) {
    (*i)->put();
  }
}

boost::statechart::result ReplicatedPG::TrimmingObjects::react(const SnapTrim&)
{
  dout(10) << "TrimmingObjects react" << dendl;
  ReplicatedPG *pg = context< SnapTrimmer >().pg;
  snapid_t snap_to_trim = context<SnapTrimmer>().snap_to_trim;
  set<RepGather *> &repops = context<SnapTrimmer>().repops;

  dout(10) << "TrimmingObjects: trimming snap " << snap_to_trim << dendl;

  for (set<RepGather *>::iterator i = repops.begin();
       i != repops.end(); 
       ) {
    if ((*i)->all_applied && (*i)->all_committed) {
      (*i)->put();
      repops.erase(i++);
    } else {
      ++i;
    }
  }

  while (repops.size() < g_conf->osd_pg_max_concurrent_snap_trims) {
    // Get next
    hobject_t old_pos = pos;
    int r = pg->snap_mapper.get_next_object_to_trim(snap_to_trim, &pos);
    if (r != 0 && r != -ENOENT) {
      derr << __func__ << ": get_next returned " << cpp_strerror(r) << dendl;
      assert(0);
    } else if (r == -ENOENT) {
      // Done!
      dout(10) << "TrimmingObjects: got ENOENT" << dendl;
      post_event(SnapTrim());
      return transit< WaitingOnReplicas >();
    }

    dout(10) << "TrimmingObjects react trimming " << pos << dendl;
    RepGather *repop = pg->trim_object(pos);
    if (!repop) {
      dout(10) << __func__ << " could not get write lock on obj "
	       << pos << dendl;
      pos = old_pos;
      return discard_event();
    }
    assert(repop);
    repop->queue_snap_trimmer = true;

    pg->apply_ctx_stats(repop->ctx);

    repops.insert(repop->get());
    pg->simple_repop_submit(repop);
  }
  return discard_event();
}

/* WaitingOnReplicasObjects */
ReplicatedPG::WaitingOnReplicas::WaitingOnReplicas(my_context ctx)
  : my_base(ctx),
    NamedState(context< SnapTrimmer >().pg->cct, "Trimming/WaitingOnReplicas")
{
  context< SnapTrimmer >().log_enter(state_name);
}

void ReplicatedPG::WaitingOnReplicas::exit()
{
  context< SnapTrimmer >().log_exit(state_name, enter_time);

  // Clean up repops in case of reset
  set<RepGather *> &repops = context<SnapTrimmer>().repops;
  for (set<RepGather *>::iterator i = repops.begin();
       i != repops.end();
       repops.erase(i++)) {
    (*i)->put();
  }
}

boost::statechart::result ReplicatedPG::WaitingOnReplicas::react(const SnapTrim&)
{
  // Have all the repops applied?
  dout(10) << "Waiting on Replicas react" << dendl;
  ReplicatedPG *pg = context< SnapTrimmer >().pg;
  set<RepGather *> &repops = context<SnapTrimmer>().repops;
  for (set<RepGather *>::iterator i = repops.begin();
       i != repops.end();
       repops.erase(i++)) {
    if (!(*i)->all_applied || !(*i)->all_committed) {
      return discard_event();
    } else {
      (*i)->put();
    }
  }

  snapid_t &sn = context<SnapTrimmer>().snap_to_trim;
  dout(10) << "WaitingOnReplicas: adding snap " << sn << " to purged_snaps"
	   << dendl;

  pg->info.purged_snaps.insert(sn);
  pg->snap_trimq.erase(sn);
  dout(10) << "purged_snaps now " << pg->info.purged_snaps << ", snap_trimq now " 
	   << pg->snap_trimq << dendl;
  
  ObjectStore::Transaction *t = new ObjectStore::Transaction;
  pg->dirty_big_info = true;
  pg->write_if_dirty(*t);
  int tr = pg->osd->store->queue_transaction_and_cleanup(pg->osr.get(), t);
  assert(tr == 0);

  context<SnapTrimmer>().need_share_pg_info = true;

  // Back to the start
  pg->queue_snap_trim();
  return transit< NotTrimming >();
}

void ReplicatedPG::replace_cached_attrs(
  OpContext *ctx,
  ObjectContextRef obc,
  const map<string, bufferlist> &new_attrs)
{
  ctx->pending_attrs[obc].clear();
  for (map<string, bufferlist>::iterator i = obc->attr_cache.begin();
       i != obc->attr_cache.end();
       ++i) {
    ctx->pending_attrs[obc][i->first] = boost::optional<bufferlist>();
  }
  for (map<string, bufferlist>::const_iterator i = new_attrs.begin();
       i != new_attrs.end();
       ++i) {
    ctx->pending_attrs[obc][i->first] = i->second;
  }
}

void ReplicatedPG::setattr_maybe_cache(
  ObjectContextRef obc,
  OpContext *op,
  PGBackend::PGTransaction *t,
  const string &key,
  bufferlist &val)
{
  if (pool.info.require_rollback()) {
    op->pending_attrs[obc][key] = val;
  }
  t->setattr(obc->obs.oi.soid, key, val);
}

void ReplicatedPG::setattrs_maybe_cache(
  ObjectContextRef obc,
  OpContext *op,
  PGBackend::PGTransaction *t,
  map<string, bufferlist> &attrs)
{
  if (pool.info.require_rollback()) {
    for (map<string, bufferlist>::iterator it = attrs.begin();
      it != attrs.end(); ++it) {
      op->pending_attrs[obc][it->first] = it->second;
    }
  }
  t->setattrs(obc->obs.oi.soid, attrs);
}

void ReplicatedPG::rmattr_maybe_cache(
  ObjectContextRef obc,
  OpContext *op,
  PGBackend::PGTransaction *t,
  const string &key)
{
  if (pool.info.require_rollback()) {
    op->pending_attrs[obc][key] = boost::optional<bufferlist>();
  }
  t->rmattr(obc->obs.oi.soid, key);
}

int ReplicatedPG::getattr_maybe_cache(
  ObjectContextRef obc,
  const string &key,
  bufferlist *val)
{
  if (pool.info.require_rollback()) {
    map<string, bufferlist>::iterator i = obc->attr_cache.find(key);
    if (i != obc->attr_cache.end()) {
      if (val)
	*val = i->second;
      return 0;
    } else {
      return -ENODATA;
    }
  }
  return pgbackend->objects_get_attr(obc->obs.oi.soid, key, val);
}

int ReplicatedPG::getattrs_maybe_cache(
  ObjectContextRef obc,
  map<string, bufferlist> *out,
  bool user_only)
{
  int r = 0;
  if (pool.info.require_rollback()) {
    if (out)
      *out = obc->attr_cache;
  } else {
    r = pgbackend->objects_get_attrs(obc->obs.oi.soid, out);
  }
  if (out && user_only) {
    map<string, bufferlist> tmp;
    for (map<string, bufferlist>::iterator i = out->begin();
	 i != out->end();
	 ++i) {
      if (i->first.size() > 1 && i->first[0] == '_')
	tmp[i->first.substr(1, i->first.size())].claim(i->second);
    }
    tmp.swap(*out);
  }
  return r;
}

void intrusive_ptr_add_ref(ReplicatedPG *pg) { pg->get("intptr"); }
void intrusive_ptr_release(ReplicatedPG *pg) { pg->put("intptr"); }

#ifdef PG_DEBUG_REFS
uint64_t get_with_id(ReplicatedPG *pg) { return pg->get_with_id(); }
void put_with_id(ReplicatedPG *pg, uint64_t id) { return pg->put_with_id(id); }
#endif

void intrusive_ptr_add_ref(ReplicatedPG::RepGather *repop) { repop->get(); }
void intrusive_ptr_release(ReplicatedPG::RepGather *repop) { repop->put(); }<|MERGE_RESOLUTION|>--- conflicted
+++ resolved
@@ -4942,16 +4942,12 @@
           if (result >= 0) {
 	    bool is_whiteout = obs.exists && oi.is_whiteout();
 	    if (maybe_create_new_object(ctx)) {
-<<<<<<< HEAD
-              ctx->mod_desc.create();
-	      t->touch(soid);
-	    }
-=======
 	      ctx->mod_desc.create();
 	      t->touch(soid);
-	    } else if (is_whiteout) //change whiteout to non-whiteout, it need a op to update xattr.
+	    } else if (is_whiteout) {
+	      // to change whiteout to non-whiteout, it need an op to update xattr
 	      t->nop();
->>>>>>> d6b30dea
+	    }
           }
 	}
       }
