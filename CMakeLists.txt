--- conflicted
+++ resolved
@@ -394,11 +394,8 @@
 option(WITH_RADOSGW_KAFKA_ENDPOINT "Rados Gateway's pubsub support for Kafka push endpoint" ON)
 option(WITH_RADOSGW_LUA_PACKAGES "Rados Gateway's support for dynamically adding lua packagess" ON)
 option(WITH_RADOSGW_DBSTORE "DBStore backend for Rados Gateway" ON)
-<<<<<<< HEAD
 option(WITH_RADOSGW_MOTR "CORTX-Motr backend for Rados Gateway" OFF)
-=======
 option(WITH_RADOSGW_SELECT_PARQUET "Support for s3 select on parquet objects" OFF)
->>>>>>> 7e035110
 
 if(WITH_RADOSGW)
   find_package(EXPAT REQUIRED)
